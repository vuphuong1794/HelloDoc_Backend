import { Injectable, Logger } from '@nestjs/common';
import { InjectModel } from '@nestjs/mongoose';
import { Model } from 'mongoose';
import { Post } from 'src/schemas/Post.schema';
import { EmbeddingService } from 'src/embedding/embedding.service';

@Injectable()
export class VectorSearchService {
    private readonly logger = new Logger(VectorSearchService.name);

    constructor(
        @InjectModel(Post.name) private postModel: Model<Post>,
        private embeddingService: EmbeddingService,
    ) { }

    //Tìm các bài viết tương tự dựa trên vector embedding
    async findSimilarPosts(
        queryEmbedding: number[], //Vector embedding của query (384 chiều)
        limit: number = 5, //Số lượng kết quả tối đa
        minSimilarity: number = 0.7, //Ngưỡng similarity tối thiểu
        excludePostId?: string //ID bài viết cần loại trừ
    ): Promise<Array<{ post: Post; similarity: number }>> {
        try {
            // Phương pháp 1: Sử dụng MongoDB Atlas Vector Search
            const aggregationPipeline: any[] = [
                {
                    $vectorSearch: {
<<<<<<< HEAD
                        index: 'vector_index', // Tên vector search index đã tạo trong Atlas
=======
                        index: 'vector_index',
>>>>>>> 3965e8b4
                        path: 'embedding', // Field chứa vector trong document
                        queryVector: queryEmbedding, // Vector query để so sánh
                        numCandidates: Math.max(100, limit * 10), // Số ứng viên để xét 
                        limit: limit * 3, // Lấy nhiều hơn limit để sau đó filter
                    },
                },
                {
                    // Lọc các bài viết không bị ẩn và loại trừ bài viết cụ thể
                    $match: {
                        isHidden: { $ne: true },
                        ...(excludePostId && { _id: { $ne: excludePostId } }), // Loại trừ bài viết cụ thể
                    },
                },
                {
                    // Chọn các field cần thiết + điểm similarity
                    $project: {
                        _id: 1,
                        content: 1,
                        keywords: 1,
                        media: 1,
                        user: 1,
                        userModel: 1,
                        createdAt: 1,
                        updatedAt: 1,
                        similarity: { $meta: 'vectorSearchScore' }, // Điểm similarity từ vector search
                    },
                },
                {
                    // Lọc theo ngưỡng similarity tối thiểu
                    $match: {
                        similarity: { $gte: minSimilarity },
                    },
                },
                {
                    // Sắp xếp theo similarity giảm dần (cao nhất trước)
                    $sort: { similarity: -1 },
                },
                {
                    // Giới hạn số lượng kết quả cuối cùng
                    $limit: limit,
                },
            ];

            // Thực hiện aggregation pipeline
            const results = await this.postModel.aggregate(aggregationPipeline);

            // Populate thông tin user cho mỗi bài viết
            const populatedResults = await Promise.all(
                results.map(async (item) => {
                    const post = await this.postModel.findById(item._id)
                        .select('-embedding')
                        .populate({
                            path: 'user',
                            select: 'name avatarURL imageUrl',
                        });
                    return {
                        post: post ? post.toObject() : null,
                        similarity: item.similarity,
                    };
                })
            );

            // Lọc bỏ các kết quả null và trả về
            return populatedResults.filter(item => item.post !== null) as Array<{ post: Post; similarity: number }>;

        } catch (error) {
            this.logger.error(`Vector search failed: ${error.message}`);

            // Phương pháp 2: Fallback - Tính similarity thủ công nếu Atlas Vector Search lỗi
            return this.manualSimilaritySearch(queryEmbedding, limit, minSimilarity, excludePostId);
        }
    }

    //Tính similarity thủ công khi MongoDB Atlas Vector Search không khả dụng
    private async manualSimilaritySearch(
        queryEmbedding: number[],
        limit: number,
        minSimilarity: number,
        excludePostId?: string
    ): Promise<Array<{ post: Post; similarity: number }>> {
        try {
            // Bước 1: Lấy tất cả bài viết có embedding (giới hạn 100 để tránh quá tải)
            const posts = await this.postModel
                .find({
                    isHidden: { $ne: true },
                    embedding: { $exists: true, $ne: null },
                    ...(excludePostId && { _id: { $ne: excludePostId } }),
                })
                .populate({
                    path: 'user',
                    select: 'name avatarURL imageUrl',
                })
                .limit(100)
                .exec();

            // Bước 2: Tính cosine similarity cho từng bài viết
            const postsWithSimilarity = await Promise.all(
                posts.map(async (post) => {
                    // Sử dụng EmbeddingService để tính cosine similarity
                    const similarity = this.embeddingService.calculateCosineSimilarity(
                        queryEmbedding,
                        post.embedding
                    );
                    return { post, similarity };
                })
            );

            // Bước 3: Lọc, sắp xếp và giới hạn kết quả
            return postsWithSimilarity
                .filter(item => item.similarity >= minSimilarity) // Lọc theo ngưỡng
                .sort((a, b) => b.similarity - a.similarity) // Sắp xếp giảm dần
                .slice(0, limit); // Lấy top N kết quả

        } catch (error) {
            this.logger.error(`Manual similarity search failed: ${error.message}`);
            return []; // Trả về mảng rỗng nếu lỗi
        }
    }

    // tìm kiếm ngữ nghĩa (semantic search) 
    async semanticSearch(
        query: string,
        limit: number = 10,
        minSimilarity: number = 0.7
    ): Promise<Array<{ post: Post; similarity: number }>> {
        try {
            // Bước 1: Tạo embedding từ text query
            const queryEmbedding = await this.embeddingService.generateEmbedding(query);

            // Bước 2: Điều chỉnh ngưỡng similarity dựa trên độ dài query
            // Query ngắn (≤2 từ) thường ít chính xác → tăng ngưỡng để lọc kỹ hơn
            const queryWordCount = query.trim().split(/\s+/).length;
            const effectiveMinSim = queryWordCount <= 2 ? Math.max(0.7, minSimilarity) : minSimilarity;

            // Bước 3: Tìm kiếm với ngưỡng thấp để lấy nhiều ứng viên
            const results = await this.findSimilarPosts(queryEmbedding, limit * 2, 0.3);

            // Bước 4: Lọc kết quả với logic nâng cao
            let filteredResults = results.filter(item => {
                const content = item.post.content?.toLowerCase() || '';
                const keywords = item.post.keywords?.toLowerCase() || '';
                const q = query.toLowerCase();

                // Tính similarity có điều chỉnh:
                // Nếu content hoặc keywords chứa exact query → bonus +0.1 similarity
                let adjustedSim = item.similarity;
                if (content.includes(q) || keywords.includes(q)) {
                    adjustedSim += 0.1; // Bonus cho exact match
                }

                // Chỉ giữ lại khi similarity (đã điều chỉnh) >= ngưỡng
                return adjustedSim >= effectiveMinSim;
            });

            // Bước 5: Fallback nếu không có kết quả thỏa mãn
            if (filteredResults.length === 0) {
                this.logger.warn(`No results above threshold, returning top similarity results instead`);
                // Nếu lọc quá gắt không còn kết quả → lấy top similarity cao nhất
                filteredResults = results.sort((a, b) => b.similarity - a.similarity).slice(0, limit);
            }

            // Bước 6: Sắp xếp và giới hạn kết quả cuối cùng
            return filteredResults.sort((a, b) => b.similarity - a.similarity).slice(0, limit);

        } catch (error) {
            this.logger.error(`Semantic search failed: ${error.message}`);
            return [];
        }
    }
}<|MERGE_RESOLUTION|>--- conflicted
+++ resolved
@@ -25,11 +25,7 @@
             const aggregationPipeline: any[] = [
                 {
                     $vectorSearch: {
-<<<<<<< HEAD
-                        index: 'vector_index', // Tên vector search index đã tạo trong Atlas
-=======
                         index: 'vector_index',
->>>>>>> 3965e8b4
                         path: 'embedding', // Field chứa vector trong document
                         queryVector: queryEmbedding, // Vector query để so sánh
                         numCandidates: Math.max(100, limit * 10), // Số ứng viên để xét 
