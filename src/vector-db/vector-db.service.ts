import { Injectable, Logger } from '@nestjs/common';
import { InjectModel } from '@nestjs/mongoose';
import mongoose, { Model } from 'mongoose';
import { Post } from 'src/schemas/Post.schema';
import { EmbeddingService } from 'src/embedding/embedding.service';

@Injectable()
export class VectorSearchService {
    private readonly logger = new Logger(VectorSearchService.name);

    constructor(
        @InjectModel(Post.name) private postModel: Model<Post>,
        private embeddingService: EmbeddingService,
    ) { }

    //Tìm các bài viết tương tự dựa trên vector embedding
    async findSimilarPosts(
        queryEmbedding: number[], //Vector embedding của query (384 chiều)
        limit: number = 5, //Số lượng kết quả tối đa
        minSimilarity: number = 0.6, //Ngưỡng similarity tối thiểu
        excludePostId?: string //ID bài viết cần loại trừ
    ): Promise<Array<{ post: Post; similarity: number }>> {
        try {
            // Phương pháp 1: Sử dụng MongoDB Atlas Vector Search
            const aggregationPipeline: any[] = [
                {
                    $vectorSearch: {
                        index: 'vector_index',
                        path: 'embedding', // Field chứa vector trong document
                        queryVector: queryEmbedding, // Vector query để so sánh
                        numCandidates: Math.max(100, limit * 10), // Số ứng viên để xét 
                        limit: limit * 3, // Lấy nhiều hơn limit để sau đó filter
                    },
                },
                {
                    // Lọc các bài viết không bị ẩn và loại trừ bài viết cụ thể
                    $match: {
                        isHidden: { $ne: true },
                        ...(excludePostId && { _id: { $ne: new mongoose.Types.ObjectId(excludePostId) } }),
                    },
                },
                {
                    // Chọn các field cần thiết + điểm similarity
                    $project: {
                        _id: 1,
                        content: 1,
                        keywords: 1,
                        media: 1,
                        user: 1,
                        userModel: 1,
                        createdAt: 1,
                        updatedAt: 1,
                        similarity: { $meta: 'vectorSearchScore' }, // Điểm similarity từ vector search
                    },
                },
                {
                    // Lọc theo ngưỡng similarity tối thiểu
                    $match: {
                        similarity: { $gte: minSimilarity },
                    },
                },
                {
                    // Sắp xếp theo similarity giảm dần (cao nhất trước)
                    $sort: { similarity: -1 },
                },
                {
                    // Giới hạn số lượng kết quả cuối cùng
                    $limit: limit,
                },
            ];

            // Thực hiện aggregation pipeline
            const results = await this.postModel.aggregate(aggregationPipeline);

            // Populate thông tin user cho mỗi bài viết
            const populatedResults = await Promise.all(
                results.map(async (item) => {
                    const post = await this.postModel.findById(item._id)
                        .select('-embedding')
                        .populate({
                            path: 'user',
                            select: 'name avatarURL imageUrl',
                        });
                    return {
                        post: post ? post.toObject() : null,
                        similarity: item.similarity,
                    };
                })
            );

            // Lọc bỏ các kết quả null và trả về
            return populatedResults.filter(item => item.post !== null) as Array<{ post: Post; similarity: number }>;

        } catch (error) {
            this.logger.error(`Vector search failed: ${error.message}`);

            // Phương pháp 2: Fallback - Tính similarity thủ công nếu Atlas Vector Search lỗi
            return this.manualSimilaritySearch(queryEmbedding, limit, minSimilarity, excludePostId);
        }
    }

    //Tính similarity thủ công khi MongoDB Atlas Vector Search không khả dụng
    private async manualSimilaritySearch(
        queryEmbedding: number[],
        limit: number,
        minSimilarity: number,
        excludePostId?: string
    ): Promise<Array<{ post: Post; similarity: number }>> {
        try {
            // Bước 1: Lấy tất cả bài viết có embedding (giới hạn 100 để tránh quá tải)
            const posts = await this.postModel
                .find({
                    isHidden: { $ne: true },
                    embedding: { $exists: true, $ne: null },
                    ...(excludePostId && { _id: { $ne: excludePostId } }),
                })
                .populate({
                    path: 'user',
                    select: 'name avatarURL imageUrl',
                })
                .limit(100)
                .exec();

            // Bước 2: Tính cosine similarity cho từng bài viết
            const postsWithSimilarity = await Promise.all(
                posts.map(async (post) => {
                    // Sử dụng EmbeddingService để tính cosine similarity
                    const similarity = this.embeddingService.calculateCosineSimilarity(
                        queryEmbedding,
                        post.embedding
                    );
                    return { post, similarity };
                })
            );

            // Bước 3: Lọc, sắp xếp và giới hạn kết quả
            return postsWithSimilarity
                .filter(item => item.similarity >= minSimilarity) // Lọc theo ngưỡng
                .sort((a, b) => b.similarity - a.similarity) // Sắp xếp giảm dần
                .slice(0, limit); // Lấy top N kết quả

        } catch (error) {
            this.logger.error(`Manual similarity search failed: ${error.message}`);
            return []; // Trả về mảng rỗng nếu lỗi
        }
    }

<<<<<<< HEAD
    /**
     * Tìm kiếm ngữ nghĩa (semantic search) dựa trên text query
     * @param query - Câu query dạng text
     * @param limit - Số lượng kết quả tối đa (mặc định 10)
     * @param minSimilarity - Ngưỡng similarity tối thiểu (mặc định 0.5)
     * @returns Promise<Array<{ post: Post; similarity: number }>>
     */
    async semanticSearch(
        query: string,
        limit: number = 10,
        minSimilarity: number = 0.7
    ): Promise<Array<{ post: Post; similarity: number }>> {
        try {
            // Bước 1: Tạo embedding từ text query
            const queryEmbedding = await this.embeddingService.generateEmbedding(query);

            // Bước 2: Điều chỉnh ngưỡng similarity dựa trên độ dài query
            // Query ngắn (≤2 từ) thường ít chính xác → tăng ngưỡng để lọc kỹ hơn
            const queryWordCount = query.trim().split(/\s+/).length;
            const effectiveMinSim = queryWordCount <= 2 ? Math.max(0.7, minSimilarity) : minSimilarity;

            // Bước 3: Tìm kiếm với ngưỡng thấp để lấy nhiều ứng viên
            const results = await this.findSimilarPosts(queryEmbedding, limit * 2, 0.6);
            // Dùng threshold 0.3 thấp để lấy nhiều ứng viên, sau đó filter kỹ hơn

            // Bước 4: Lọc kết quả với logic nâng cao
            let filteredResults = results.filter(item => {
                const content = item.post.content?.toLowerCase() || '';
                const keywords = item.post.keywords?.toLowerCase() || '';
                const q = query.toLowerCase();

                // Tính similarity có điều chỉnh:
                // Nếu content hoặc keywords chứa exact query → bonus +0.1 similarity
                let adjustedSim = item.similarity;
                if (content.includes(q) || keywords.includes(q)) {
                    adjustedSim += 0.1; // Bonus cho exact match
                }

                // Chỉ giữ lại khi similarity (đã điều chỉnh) >= ngưỡng
                return adjustedSim >= effectiveMinSim;
            });

            // Bước 5: Fallback nếu không có kết quả thỏa mãn
            if (filteredResults.length === 0) {
                this.logger.warn(`No results above threshold, returning top similarity results instead`);
                // Nếu lọc quá gắt không còn kết quả → lấy top similarity cao nhất
                filteredResults = results.sort((a, b) => b.similarity - a.similarity).slice(0, limit);
            }

            // Bước 6: Sắp xếp và giới hạn kết quả cuối cùng
            return filteredResults.sort((a, b) => b.similarity - a.similarity).slice(0, limit);

        } catch (error) {
            this.logger.error(`Semantic search failed: ${error.message}`);
            return [];
        }
    }

    /**
     * Đảm bảo tất cả bài viết đều có embedding
     * Hàm này nên được chạy định kỳ (cron job) để cập nhật embedding cho bài viết mới
     * @returns Promise<void>
     */
    async ensureEmbeddingsExist(): Promise<void> {
        try {
            // Bước 1: Tìm các bài viết chưa có embedding
            const postsWithoutEmbeddings = await this.postModel
                .find({
                    embedding: { $exists: false }, // Chưa có embedding
                    isHidden: { $ne: true }, // Không bị ẩn
                    content: { $exists: true, $ne: '' }, // Có nội dung
                })
                .limit(50) // Giới hạn 50 bài viết mỗi lần chạy để tránh quá tải
                .exec();

            if (postsWithoutEmbeddings.length > 0) {
                this.logger.log(`Generating embeddings for ${postsWithoutEmbeddings.length} posts`);

                // Bước 2: Tạo embedding cho từng bài viết
                for (const post of postsWithoutEmbeddings) {
                    try {
                        // Kết hợp content và keywords để tạo text đầy đủ cho embedding
                        const textForEmbedding = `${post.content} ${post.keywords || ''}`.trim();

                        if (textForEmbedding) {
                            // Tạo embedding từ text
                            const embedding = await this.embeddingService.generateEmbedding(textForEmbedding);

                            // Cập nhật bài viết với embedding mới
                            await this.postModel.findByIdAndUpdate(post._id, {
                                embedding,
                                embeddingModel: this.embeddingService.getModelName(), // Lưu tên model để tracking
                                embeddingUpdatedAt: new Date(), // Timestamp cập nhật embedding
                            });
                        }
                    } catch (error) {
                        this.logger.error(`Failed to generate embedding for post ${post._id}: ${error.message}`);
                        // Tiếp tục với bài viết tiếp theo nếu một bài viết lỗi
                    }
                }
            }
        } catch (error) {
            this.logger.error(`Error ensuring embeddings exist: ${error.message}`);
        }
    }
=======
    // // tìm kiếm ngữ nghĩa (semantic search) 
    // async semanticSearch(
    //     query: string,
    //     limit: number = 10,
    //     minSimilarity: number = 0.7
    // ): Promise<Array<{ post: Post; similarity: number }>> {
    //     try {
    //         // Bước 1: Tạo embedding từ text query
    //         const queryEmbedding = await this.embeddingService.generateEmbedding(query);

    //         // Bước 2: Điều chỉnh ngưỡng similarity dựa trên độ dài query
    //         // Query ngắn (≤2 từ) thường ít chính xác → tăng ngưỡng để lọc kỹ hơn
    //         const queryWordCount = query.trim().split(/\s+/).length;
    //         const effectiveMinSim = queryWordCount <= 2 ? Math.max(0.7, minSimilarity) : minSimilarity;

    //         // Bước 3: Tìm kiếm với ngưỡng thấp để lấy nhiều ứng viên
    //         const results = await this.findSimilarPosts(queryEmbedding, limit * 2, 0.3);

    //         // Bước 4: Lọc kết quả với logic nâng cao
    //         let filteredResults = results.filter(item => {
    //             const content = item.post.content?.toLowerCase() || '';
    //             const keywords = item.post.keywords?.toLowerCase() || '';
    //             const q = query.toLowerCase();

    //             // Tính similarity có điều chỉnh:
    //             // Nếu content hoặc keywords chứa exact query → bonus +0.1 similarity
    //             let adjustedSim = item.similarity;
    //             if (content.includes(q) || keywords.includes(q)) {
    //                 adjustedSim += 0.1; // Bonus cho exact match
    //             }

    //             // Chỉ giữ lại khi similarity (đã điều chỉnh) >= ngưỡng
    //             return adjustedSim >= effectiveMinSim;
    //         });

    //         // Bước 5: Fallback nếu không có kết quả thỏa mãn
    //         if (filteredResults.length === 0) {
    //             this.logger.warn(`No results above threshold, returning top similarity results instead`);
    //             // Nếu lọc quá gắt không còn kết quả → lấy top similarity cao nhất
    //             filteredResults = results.sort((a, b) => b.similarity - a.similarity).slice(0, limit);
    //         }

    //         // Bước 6: Sắp xếp và giới hạn kết quả cuối cùng
    //         return filteredResults.sort((a, b) => b.similarity - a.similarity).slice(0, limit);

    //     } catch (error) {
    //         this.logger.error(`Semantic search failed: ${error.message}`);
    //         return [];
    //     }
    // }
>>>>>>> 829e5b07
}<|MERGE_RESOLUTION|>--- conflicted
+++ resolved
@@ -145,113 +145,6 @@
         }
     }
 
-<<<<<<< HEAD
-    /**
-     * Tìm kiếm ngữ nghĩa (semantic search) dựa trên text query
-     * @param query - Câu query dạng text
-     * @param limit - Số lượng kết quả tối đa (mặc định 10)
-     * @param minSimilarity - Ngưỡng similarity tối thiểu (mặc định 0.5)
-     * @returns Promise<Array<{ post: Post; similarity: number }>>
-     */
-    async semanticSearch(
-        query: string,
-        limit: number = 10,
-        minSimilarity: number = 0.7
-    ): Promise<Array<{ post: Post; similarity: number }>> {
-        try {
-            // Bước 1: Tạo embedding từ text query
-            const queryEmbedding = await this.embeddingService.generateEmbedding(query);
-
-            // Bước 2: Điều chỉnh ngưỡng similarity dựa trên độ dài query
-            // Query ngắn (≤2 từ) thường ít chính xác → tăng ngưỡng để lọc kỹ hơn
-            const queryWordCount = query.trim().split(/\s+/).length;
-            const effectiveMinSim = queryWordCount <= 2 ? Math.max(0.7, minSimilarity) : minSimilarity;
-
-            // Bước 3: Tìm kiếm với ngưỡng thấp để lấy nhiều ứng viên
-            const results = await this.findSimilarPosts(queryEmbedding, limit * 2, 0.6);
-            // Dùng threshold 0.3 thấp để lấy nhiều ứng viên, sau đó filter kỹ hơn
-
-            // Bước 4: Lọc kết quả với logic nâng cao
-            let filteredResults = results.filter(item => {
-                const content = item.post.content?.toLowerCase() || '';
-                const keywords = item.post.keywords?.toLowerCase() || '';
-                const q = query.toLowerCase();
-
-                // Tính similarity có điều chỉnh:
-                // Nếu content hoặc keywords chứa exact query → bonus +0.1 similarity
-                let adjustedSim = item.similarity;
-                if (content.includes(q) || keywords.includes(q)) {
-                    adjustedSim += 0.1; // Bonus cho exact match
-                }
-
-                // Chỉ giữ lại khi similarity (đã điều chỉnh) >= ngưỡng
-                return adjustedSim >= effectiveMinSim;
-            });
-
-            // Bước 5: Fallback nếu không có kết quả thỏa mãn
-            if (filteredResults.length === 0) {
-                this.logger.warn(`No results above threshold, returning top similarity results instead`);
-                // Nếu lọc quá gắt không còn kết quả → lấy top similarity cao nhất
-                filteredResults = results.sort((a, b) => b.similarity - a.similarity).slice(0, limit);
-            }
-
-            // Bước 6: Sắp xếp và giới hạn kết quả cuối cùng
-            return filteredResults.sort((a, b) => b.similarity - a.similarity).slice(0, limit);
-
-        } catch (error) {
-            this.logger.error(`Semantic search failed: ${error.message}`);
-            return [];
-        }
-    }
-
-    /**
-     * Đảm bảo tất cả bài viết đều có embedding
-     * Hàm này nên được chạy định kỳ (cron job) để cập nhật embedding cho bài viết mới
-     * @returns Promise<void>
-     */
-    async ensureEmbeddingsExist(): Promise<void> {
-        try {
-            // Bước 1: Tìm các bài viết chưa có embedding
-            const postsWithoutEmbeddings = await this.postModel
-                .find({
-                    embedding: { $exists: false }, // Chưa có embedding
-                    isHidden: { $ne: true }, // Không bị ẩn
-                    content: { $exists: true, $ne: '' }, // Có nội dung
-                })
-                .limit(50) // Giới hạn 50 bài viết mỗi lần chạy để tránh quá tải
-                .exec();
-
-            if (postsWithoutEmbeddings.length > 0) {
-                this.logger.log(`Generating embeddings for ${postsWithoutEmbeddings.length} posts`);
-
-                // Bước 2: Tạo embedding cho từng bài viết
-                for (const post of postsWithoutEmbeddings) {
-                    try {
-                        // Kết hợp content và keywords để tạo text đầy đủ cho embedding
-                        const textForEmbedding = `${post.content} ${post.keywords || ''}`.trim();
-
-                        if (textForEmbedding) {
-                            // Tạo embedding từ text
-                            const embedding = await this.embeddingService.generateEmbedding(textForEmbedding);
-
-                            // Cập nhật bài viết với embedding mới
-                            await this.postModel.findByIdAndUpdate(post._id, {
-                                embedding,
-                                embeddingModel: this.embeddingService.getModelName(), // Lưu tên model để tracking
-                                embeddingUpdatedAt: new Date(), // Timestamp cập nhật embedding
-                            });
-                        }
-                    } catch (error) {
-                        this.logger.error(`Failed to generate embedding for post ${post._id}: ${error.message}`);
-                        // Tiếp tục với bài viết tiếp theo nếu một bài viết lỗi
-                    }
-                }
-            }
-        } catch (error) {
-            this.logger.error(`Error ensuring embeddings exist: ${error.message}`);
-        }
-    }
-=======
     // // tìm kiếm ngữ nghĩa (semantic search) 
     // async semanticSearch(
     //     query: string,
@@ -302,5 +195,4 @@
     //         return [];
     //     }
     // }
->>>>>>> 829e5b07
 }