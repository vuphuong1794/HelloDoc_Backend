import { Injectable, Logger, OnModuleInit } from '@nestjs/common';
import { QdrantClient } from '@qdrant/js-client-rest';
import { v4 as uuidv4 } from 'uuid';

@Injectable()
export class QdrantService implements OnModuleInit {
    private readonly logger = new Logger(QdrantService.name);
    private client: QdrantClient;
    private readonly collectionName = 'posts';
    private readonly vectorSize = 384;

    // trạng thái để tránh tạo nhiều lần khi concurrent
    private collectionReady = false;
    private ensurePromise?: Promise<void>;

    constructor() {
        this.client = new QdrantClient({
            url: process.env.QDRANT_URL,       // ex: "http://localhost:6333" hoặc Qdrant Cloud URL
            apiKey: process.env.QDRANT_API_KEY // nếu dùng Cloud
        });
    }

    async onModuleInit() {
        try {
            await this.ensureCollection(); // đảm bảo collection tồn tại ngay khi service khởi động
        } catch (err) {
            this.logger.error('Failed to ensure Qdrant collection on init', err);
        }
    }
    async initCollection() {
        try {
            await this.client.createCollection(
                'posts',
                {
                    vectors:
                    {
                        size: 384, // phải khớp với dimension của model embedding bạn đang dùng 
                        distance: 'Cosine' // Cosine phổ biến cho semantic search 
                    }
                }
            );
            this.logger.log('Qdrant collection "posts" initialized');
        } catch (err: any) {
            if (err.status === 409) {
                this.logger.log('Collection "posts" đã tồn tại, skip.');
            }
            else {
                this.logger.error('Error creating collection', err);
            }
        }
    }

    // idempotent + concurrent-safe
    private async ensureCollection(): Promise<void> {
        if (this.collectionReady) return;
        if (this.ensurePromise) return this.ensurePromise;

        this.ensurePromise = (async () => {
            try {
                await this.client.getCollection(this.collectionName);
                this.logger.log(`Collection "${this.collectionName}" already exists`);
            } catch (err: any) {
                // Nếu không tồn tại -> tạo mới
                // Qdrant có thể trả 404 hoặc lỗi khác khi collection chưa có
                this.logger.log(`Collection "${this.collectionName}" not found, creating...`);
                await this.client.createCollection(this.collectionName, {
                    vectors: {
                        size: this.vectorSize,
                        distance: 'Cosine',
                    },
                });
                this.logger.log(`Created collection "${this.collectionName}" with size=${this.vectorSize}`);
            } finally {
                this.collectionReady = true;
                this.ensurePromise = undefined;
            }
        })();

        return this.ensurePromise;
    }




    // normalize vector: flatten single-nested arrays, convert to number[], validate length and values
    private normalizeVector(vec: any): number[] {
        if (!Array.isArray(vec)) throw new Error('Embedding is not an array');

        // nếu trường hợp embedding là [[...]] (1-element wrapper), unwrap
        if (vec.length === 1 && Array.isArray(vec[0])) {
            vec = vec[0];
        }

        const arr = vec.map((v: any) => {
            const n = Number(v);
            if (Number.isNaN(n) || !isFinite(n)) {
                throw new Error('Embedding contains NaN or infinite');
            }
            return n;
        });

        if (arr.length !== this.vectorSize) {
            throw new Error(`Embedding dimension mismatch: got ${arr.length}, expected ${this.vectorSize}`);
        }

        return arr;
    }

    // sanitize payload: convert ObjectId/Date -> string, remove undefined, recursively
    private sanitizePayload(input: any): any {
        if (input === null || input === undefined) return null;
        if (typeof input === 'string' || typeof input === 'number' || typeof input === 'boolean') return input;
        if (input instanceof Date) return input.toISOString();
        if (Array.isArray(input)) return input.map((v) => this.sanitizePayload(v));

        if (typeof input === 'object') {
            // convert common Mongo ObjectId (has toHexString) or Mongoose ObjectId
            if (typeof input.toHexString === 'function') return input.toHexString();
            if (input && input.constructor && /ObjectId/i.test(input.constructor.name)) {
                try { return input.toString(); } catch { }
            }

            const out: Record<string, any> = {};
            for (const [k, v] of Object.entries(input)) {
                const val = this.sanitizePayload(v);
                if (val !== undefined) out[k] = val;
            }
            return out;
        }

        // fallback
        return String(input);
    }

    async upsertPost(postId: string, vector: any, payload: any) {
        await this.ensureCollection();

        // Nếu postId là ObjectId => convert sang UUID v4
        let safeId: string;
        if (/^[a-fA-F0-9]{24}$/.test(postId)) {
            // Map ObjectId -> UUID ổn định (ví dụ hash)
            const uuid = uuidv4(); // hoặc tạo mapping ổn định từ ObjectId -> UUID
            safeId = uuid;
        } else {
            safeId = postId;
        }

        const vec = this.normalizeVector(vector);
        const safePayload = this.sanitizePayload(payload);

        return await this.client.upsert(this.collectionName, {
            points: [
                {
                    id: safeId,   // 👈 giờ là UUID hợp lệ
                    vector: vec,
                    payload: safePayload,
                },
            ],
        });
    }

<<<<<<< HEAD
    // fallback
    return String(input);
  }

async upsertPost(postId: string, vector: any, payload: any) {
  await this.ensureCollection();

  // Nếu postId là ObjectId => convert sang UUID v4
  let safeId: string;
  if (/^[a-fA-F0-9]{24}$/.test(postId)) {
    // Map ObjectId -> UUID ổn định (ví dụ hash)
    const uuid = uuidv4(); // hoặc tạo mapping ổn định từ ObjectId -> UUID
    safeId = uuid;
  } else {
    safeId = postId;
  }

  const vec = this.normalizeVector(vector);
  const safePayload = this.sanitizePayload(payload);

  return await this.client.upsert(this.collectionName, {
    points: [
      {
        id: safeId,   // 👈 giờ là UUID hợp lệ
        vector: vec,
        payload: safePayload,
      },
    ],
  });
}


  async findSimilarPostsQdrant(
    queryVector: number[],
    limit = 5,
    minSimilarity = 0.5,
    excludeId?: string
  ) {
    await this.ensureCollection(); // optional: đảm bảo collection đã sẵn sàng
    const results = await this.client.search(this.collectionName, {
      vector: queryVector,
      limit,
      score_threshold: minSimilarity,
      filter: excludeId
        ? { must_not: [{ key: 'postId', match: { value: excludeId } }] }
        : undefined,
    });
    console.log('Qdrant search results:', results);
    return results.map((r) => ({
      postId: r.payload?.postId,
      similarity: r.score,
    }));
  }
=======

    async findSimilarPosts(
        queryVector: number[],
        limit = 5,
        minSimilarity = 0.5,
        excludeId?: string
    ) {
        //await this.ensureCollection(); // optional: đảm bảo collection đã sẵn sàng
        const results = await this.client.search('posts', {
            vector: queryVector,
            limit,
            score_threshold: minSimilarity,
            // filter: excludeId
            //     ? { must_not: [{ key: 'postId', match: { value: excludeId } }] }
            //     : undefined,
        });

        return results.map((r) => ({
            postId: r.payload?.postId,
            similarity: r.score,
        }));
    }
>>>>>>> df678d11
}<|MERGE_RESOLUTION|>--- conflicted
+++ resolved
@@ -159,63 +159,8 @@
         });
     }
 
-<<<<<<< HEAD
-    // fallback
-    return String(input);
-  }
 
-async upsertPost(postId: string, vector: any, payload: any) {
-  await this.ensureCollection();
-
-  // Nếu postId là ObjectId => convert sang UUID v4
-  let safeId: string;
-  if (/^[a-fA-F0-9]{24}$/.test(postId)) {
-    // Map ObjectId -> UUID ổn định (ví dụ hash)
-    const uuid = uuidv4(); // hoặc tạo mapping ổn định từ ObjectId -> UUID
-    safeId = uuid;
-  } else {
-    safeId = postId;
-  }
-
-  const vec = this.normalizeVector(vector);
-  const safePayload = this.sanitizePayload(payload);
-
-  return await this.client.upsert(this.collectionName, {
-    points: [
-      {
-        id: safeId,   // 👈 giờ là UUID hợp lệ
-        vector: vec,
-        payload: safePayload,
-      },
-    ],
-  });
-}
-
-
-  async findSimilarPostsQdrant(
-    queryVector: number[],
-    limit = 5,
-    minSimilarity = 0.5,
-    excludeId?: string
-  ) {
-    await this.ensureCollection(); // optional: đảm bảo collection đã sẵn sàng
-    const results = await this.client.search(this.collectionName, {
-      vector: queryVector,
-      limit,
-      score_threshold: minSimilarity,
-      filter: excludeId
-        ? { must_not: [{ key: 'postId', match: { value: excludeId } }] }
-        : undefined,
-    });
-    console.log('Qdrant search results:', results);
-    return results.map((r) => ({
-      postId: r.payload?.postId,
-      similarity: r.score,
-    }));
-  }
-=======
-
-    async findSimilarPosts(
+    async findSimilarPostsQdrant(
         queryVector: number[],
         limit = 5,
         minSimilarity = 0.5,
@@ -236,5 +181,4 @@
             similarity: r.score,
         }));
     }
->>>>>>> df678d11
 }