import { Module } from '@nestjs/common';
import { AppController } from './app.controller';
import { AppService } from './app.service';
import { AuthModule } from './auth/auth.module';
import { MongooseModule } from '@nestjs/mongoose';
import { JwtModule } from '@nestjs/jwt';
import { ConfigModule, ConfigService } from '@nestjs/config';
import { AdminModule } from './admin/admin.module';
import { DoctorModule } from './doctor/doctor.module';
import { AppointmentModule } from './appointment/appointment.module';
import { SpecialtyModule } from './specialty/specialty.module';
import { MedicalOptionModule } from './medical-option/medical-option.module';
import { RemoteMedicalOptionModule } from './remote-medical-option/remote-medical-option.module';
import { FaqitemModule } from './faqitem/faqitem.module';
import { CloudinaryModule } from './cloudinary/cloudinary.module';
<<<<<<< HEAD
import { PostModule } from './post/post.module';
=======
import { FirebaseModule } from './firebase/firebase.module';
>>>>>>> 251c3a1c
import config from './config/config';

@Module({
  imports: [
    ConfigModule.forRoot({
      isGlobal: true,
      cache: true,
      load: [config],
    }),
    JwtModule.register({ global: true, secret: "secretKey" }),
<<<<<<< HEAD
    MongooseModule.forRootAsync({
      imports: [ConfigModule],
      useFactory: async (configService: ConfigService) => ({
        uri: configService.get<string>('MONGO_URL'),
=======
    // MongooseModule.forRoot(
    //   'mongodb+srv://pvunguyen84:nQ0ZjjFTjKnLvuwa@cluster0.lk7ml.mongodb.net/?retryWrites=true&w=majority&appName=Cluster0',
    // ),
    MongooseModule.forRootAsync({
      imports: [ConfigModule],
      useFactory: async (configService: ConfigService) => ({
        uri: configService.get<string>('MONGO_URI'),
>>>>>>> 251c3a1c
      }),
      inject: [ConfigService],
    }),
    AdminModule,
    AuthModule,
    DoctorModule,
    AppointmentModule,
    SpecialtyModule,
    MedicalOptionModule,
    RemoteMedicalOptionModule,
    FaqitemModule,
    CloudinaryModule,
<<<<<<< HEAD
    PostModule,
=======
    FirebaseModule,
>>>>>>> 251c3a1c
  ],
  controllers: [AppController],
  providers: [AppService],
})
export class AppModule { }<|MERGE_RESOLUTION|>--- conflicted
+++ resolved
@@ -13,11 +13,8 @@
 import { RemoteMedicalOptionModule } from './remote-medical-option/remote-medical-option.module';
 import { FaqitemModule } from './faqitem/faqitem.module';
 import { CloudinaryModule } from './cloudinary/cloudinary.module';
-<<<<<<< HEAD
 import { PostModule } from './post/post.module';
-=======
 import { FirebaseModule } from './firebase/firebase.module';
->>>>>>> 251c3a1c
 import config from './config/config';
 
 @Module({
@@ -28,12 +25,6 @@
       load: [config],
     }),
     JwtModule.register({ global: true, secret: "secretKey" }),
-<<<<<<< HEAD
-    MongooseModule.forRootAsync({
-      imports: [ConfigModule],
-      useFactory: async (configService: ConfigService) => ({
-        uri: configService.get<string>('MONGO_URL'),
-=======
     // MongooseModule.forRoot(
     //   'mongodb+srv://pvunguyen84:nQ0ZjjFTjKnLvuwa@cluster0.lk7ml.mongodb.net/?retryWrites=true&w=majority&appName=Cluster0',
     // ),
@@ -41,7 +32,6 @@
       imports: [ConfigModule],
       useFactory: async (configService: ConfigService) => ({
         uri: configService.get<string>('MONGO_URI'),
->>>>>>> 251c3a1c
       }),
       inject: [ConfigService],
     }),
@@ -54,11 +44,8 @@
     RemoteMedicalOptionModule,
     FaqitemModule,
     CloudinaryModule,
-<<<<<<< HEAD
     PostModule,
-=======
     FirebaseModule,
->>>>>>> 251c3a1c
   ],
   controllers: [AppController],
   providers: [AppService],
