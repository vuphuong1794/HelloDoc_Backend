--- conflicted
+++ resolved
@@ -1,8 +1,4 @@
-<<<<<<< HEAD
-import { Body, Controller, Delete, Get, Param, Patch, Post } from '@nestjs/common';
-=======
 import { Body, Controller, Delete, Get, Param, Patch, Post, UploadedFiles, UseInterceptors } from '@nestjs/common';
->>>>>>> e4acca68
 import { PostService } from './post.service';
 import { CreatePostDto } from 'src/post/dto/createPost.dto';
 import { UpdatePostDto } from 'src/dtos/updatePost.dto';
@@ -12,10 +8,6 @@
 export class PostController {
   constructor(private readonly postService: PostService) { }
 
-<<<<<<< HEAD
-  @Post()
-  async create(@Body() createPostDto: CreatePostDto) {
-=======
   // @Post('book')
   // async create(@Body() createPostDto: CreatePostDto) {
   //   return this.postService.create(createPostDto);
@@ -30,7 +22,6 @@
     if (files && files.length > 0) {
       createPostDto.images = files;
     }
->>>>>>> e4acca68
     return this.postService.create(createPostDto);
   }
 
