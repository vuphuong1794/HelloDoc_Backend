--- conflicted
+++ resolved
@@ -91,15 +91,6 @@
     return this.postService.delete(id);
   }
 
-<<<<<<< HEAD
-  // GET /search?query=hoa mắt chóng mặt&limit=5
-  @Get("searchpost")
-  async search(
-    @Query('query') query: string,
-    @Query('limit') limit = 5
-  ) {
-    return this.vectorSearchService.semanticSearch(query, Number(limit));
-=======
   @Get(':id/similar')
   async findSimilarPosts(
     @Param('id') id: string,
@@ -119,7 +110,7 @@
     return this.postService.hybridSearch(query, Number(limit));
   }
 
-    @Get('search/advanced')
+  @Get('search/advanced')
   async searchPostAdvanced(@Query('query') query: string) {
     return this.postService.searchPosts(query);
   }
@@ -137,7 +128,6 @@
   async hasKeywords(@Param('id') id: string) {
     const post = await this.postService.getOne(id);
     return this.postService.hasKeywords(post);
->>>>>>> 829e5b07
   }
 
   @Get('has-embedding/:id')
