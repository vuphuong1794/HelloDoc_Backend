import { Query, Body, Controller, Delete, Get, Param, Patch, Post, UploadedFiles, UseInterceptors, Req } from '@nestjs/common';
import { PostService } from './post.service';
import { CreatePostDto } from 'src/post/dto/createPost.dto';
<<<<<<< HEAD
import { UpdatePostDto } from 'src/dtos/updatePost.dto';
import {
  FilesInterceptor,
  FileFieldsInterceptor
} from '@nestjs/platform-express';
import { Express } from 'express';
=======
import { UpdatePostDto } from 'src/post/dto/updatePost.dto';
import { 
  FilesInterceptor,   
  FileFieldsInterceptor
 } from '@nestjs/platform-express';
import { Request, Express } from 'express';
>>>>>>> 4cffc509

@Controller('post')
export class PostController {
  constructor(private readonly postService: PostService) { }

  @Post('create')
<<<<<<< HEAD
  @UseInterceptors(
    FileFieldsInterceptor([
      { name: 'images', maxCount: 10 },
      { name: 'videos', maxCount: 10 }
    ]),
  ) // 'images' là tên field form-data
  async createPost(
    @UploadedFiles()
    files: {
      images?: Express.Multer.File[];
      videos?: Express.Multer.File[]
    },
=======
  @UseInterceptors(FilesInterceptor('images'))
  async createPost(
    @UploadedFiles() 
    @UploadedFiles() files: Express.Multer.File[],
>>>>>>> 4cffc509
    @Body() createPostDto: CreatePostDto,
  ) {
    if (files && files.length > 0) {
      createPostDto.images = files;
    }
    return this.postService.create(createPostDto);
  }

  @Get()
  async getAll(
    @Query('limit') limit = '10',
    @Query('skip') skip = '0'
  ) {
    const limitNum = parseInt(limit);
    const skipNum = parseInt(skip);
    return this.postService.getAll(limitNum, skipNum);
  }

  @Get(':id')
  async getOne(@Param('id') id: string) {
    return this.postService.getOne(id);
  }

  @Get('get-by-user-id/:id')
  async getByUserId(@Param('id') id: string) {
    return this.postService.getByUserId(id);
  }

  @Patch(':id')
<<<<<<< HEAD
  @UseInterceptors(
    FileFieldsInterceptor([
      { name: 'images', maxCount: 10 }
    ]),
  )
=======
  @UseInterceptors(FilesInterceptor('images'))
>>>>>>> 4cffc509
  async updatePost(
    @Param('id') id: string,
    @UploadedFiles() images: Express.Multer.File[],
    @Body() updatePostDto: UpdatePostDto,
    @Req() request: Request, // Add this parameter to access the request
  ) {
    // Gán images từ multipart vào DTO
    updatePostDto.images = images;
    console.log(images)
    // Xử lý media (ảnh cũ) từ form-data
    // In NestJS, form-data fields (except files) are available in request.body
    const body = request.body as any; // Type assertion since form-data fields might not be typed
    
    // Handle media array
    if (body.media) {
      // If media is sent as array (media[0], media[1],...)
      if (Array.isArray(body.media)) {
        updatePostDto.media = body.media;
      } 
      // If media is sent as string (single image case)
      else if (typeof body.media === 'string') {
        updatePostDto.media = [body.media];
      }
    }
    
    return this.postService.update(id, updatePostDto);
  }

  @Delete(':id')
  async delete(@Param('id') id: string) {
    return this.postService.delete(id);
  }
}<|MERGE_RESOLUTION|>--- conflicted
+++ resolved
@@ -1,46 +1,22 @@
 import { Query, Body, Controller, Delete, Get, Param, Patch, Post, UploadedFiles, UseInterceptors, Req } from '@nestjs/common';
 import { PostService } from './post.service';
 import { CreatePostDto } from 'src/post/dto/createPost.dto';
-<<<<<<< HEAD
-import { UpdatePostDto } from 'src/dtos/updatePost.dto';
+import { UpdatePostDto } from 'src/post/dto/updatePost.dto';
 import {
   FilesInterceptor,
   FileFieldsInterceptor
 } from '@nestjs/platform-express';
-import { Express } from 'express';
-=======
-import { UpdatePostDto } from 'src/post/dto/updatePost.dto';
-import { 
-  FilesInterceptor,   
-  FileFieldsInterceptor
- } from '@nestjs/platform-express';
 import { Request, Express } from 'express';
->>>>>>> 4cffc509
 
 @Controller('post')
 export class PostController {
   constructor(private readonly postService: PostService) { }
 
   @Post('create')
-<<<<<<< HEAD
-  @UseInterceptors(
-    FileFieldsInterceptor([
-      { name: 'images', maxCount: 10 },
-      { name: 'videos', maxCount: 10 }
-    ]),
-  ) // 'images' là tên field form-data
+  @UseInterceptors(FilesInterceptor('images'))
   async createPost(
     @UploadedFiles()
-    files: {
-      images?: Express.Multer.File[];
-      videos?: Express.Multer.File[]
-    },
-=======
-  @UseInterceptors(FilesInterceptor('images'))
-  async createPost(
-    @UploadedFiles() 
     @UploadedFiles() files: Express.Multer.File[],
->>>>>>> 4cffc509
     @Body() createPostDto: CreatePostDto,
   ) {
     if (files && files.length > 0) {
@@ -70,15 +46,7 @@
   }
 
   @Patch(':id')
-<<<<<<< HEAD
-  @UseInterceptors(
-    FileFieldsInterceptor([
-      { name: 'images', maxCount: 10 }
-    ]),
-  )
-=======
   @UseInterceptors(FilesInterceptor('images'))
->>>>>>> 4cffc509
   async updatePost(
     @Param('id') id: string,
     @UploadedFiles() images: Express.Multer.File[],
@@ -91,19 +59,19 @@
     // Xử lý media (ảnh cũ) từ form-data
     // In NestJS, form-data fields (except files) are available in request.body
     const body = request.body as any; // Type assertion since form-data fields might not be typed
-    
+
     // Handle media array
     if (body.media) {
       // If media is sent as array (media[0], media[1],...)
       if (Array.isArray(body.media)) {
         updatePostDto.media = body.media;
-      } 
+      }
       // If media is sent as string (single image case)
       else if (typeof body.media === 'string') {
         updatePostDto.media = [body.media];
       }
     }
-    
+
     return this.postService.update(id, updatePostDto);
   }
 
