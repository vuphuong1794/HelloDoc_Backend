import { Injectable, NotFoundException, BadRequestException  } from '@nestjs/common';
import { InjectModel } from '@nestjs/mongoose';
import { Post } from 'src/schemas/Post.schema';
import { Model } from 'mongoose';
import { CreatePostDto } from 'src/post/dto/createPost.dto';
import { UpdatePostDto } from 'src/dtos/updatePost.dto';
<<<<<<< HEAD
import { CloudinaryService } from 'src/cloudinary/cloudinary.service';

@Injectable()
export class PostService {
    constructor(
        @InjectModel(Post.name) private postModel: Model<Post>,
        private cloudinaryService: CloudinaryService,
    ) { }
=======
import { Doctor } from 'src/schemas/doctor.schema';
import { User } from 'src/schemas/user.schema';

@Injectable()
export class PostService {

    constructor(
        @InjectModel(User.name) private userModel: Model<User>,
        @InjectModel(Doctor.name) private doctorModel: Model<Doctor>,
        @InjectModel(Post.name) private postModel: Model<Post>,
    ) {}

    private async findOwnerById(ownerId: string): Promise<User | Doctor> {
        const owner = await this.userModel.findById(ownerId).lean() 
                   || await this.doctorModel.findById(ownerId).lean();

        if (!owner) {
            throw new NotFoundException(`Owner with id ${ownerId} not found`);
        }
        return owner;
    }
>>>>>>> 678cd27d

    async create(createPostDto: CreatePostDto): Promise<Post> {
        const uploadedMediaUrls: string[] = [];

        if (createPostDto.images && createPostDto.images.length > 0) {
            for (const file of createPostDto.images) {
            try {
                const uploadResult = await this.cloudinaryService.uploadFile(file, `Posts/${createPostDto.userId}`);
                uploadedMediaUrls.push(uploadResult.secure_url);
                console.log('Ảnh đã tải lên Cloudinary:', uploadResult.secure_url);
            } catch (error) {
                console.error('Lỗi Cloudinary khi upload media:', error);
                throw new BadRequestException('Lỗi khi tải media lên Cloudinary');
            }
            }
        }

        const createdPost = new this.postModel({
            user: createPostDto.userId,
            content: createPostDto.content,
            imageUrls: uploadedMediaUrls, // lưu các link Cloudinary vào đây
        });

        return createdPost.save();
    }

    async getAll(): Promise<Post[]> {
        return this.postModel
            .find()
<<<<<<< HEAD
            .populate('user', 'name userImage')
            // .populate({
            //     path: 'comments',
            //     populate: { path: 'user', select: 'name imageUrl' }
            // })
=======
            .populate({
                path: 'user',
                select: 'name imageUrl avatarURL', // Chỉ cần viết 1 lần, nếu sau này User và Doctor khác nhau thì chỉnh chỗ này
            })
>>>>>>> 678cd27d
            .exec();
    }

    async getOne(id: string): Promise<Post> {
        const post = await this.postModel
            .findById(id)
<<<<<<< HEAD
            .populate('user', 'name userImage');
        // .populate({
        //     path: 'comments',
        //     populate: { path: 'user', select: 'name imageUrl' }
        // })
=======
            .populate({
                path: 'user',
                select: 'name imageUrl avatarURL',
            })
            .exec();
>>>>>>> 678cd27d

        if (!post) {
            throw new NotFoundException(`Post with id ${id} not found`);
        }
        return post;
    }

    async getById(ownerId: string): Promise<Post[]> {
        await this.findOwnerById(ownerId);  // Đảm bảo owner tồn tại

        const posts = await this.postModel
            .find({ user: ownerId })
            .populate({
                path: 'user',
                select: 'name imageUrl avatarURL',
            })
            .exec();

        return posts;
    }

    async update(id: string, updatePostDto: UpdatePostDto): Promise<Post> {
        const updatedPost = await this.postModel
            .findByIdAndUpdate(
                id,
                {
                    user: updatePostDto.userId,
                    content: updatePostDto.content,
                    media: updatePostDto.media || [],
                },
                { new: true }
            )
<<<<<<< HEAD
            .populate('user', 'name userImage')
        // .populate({
        //     path: 'comments',
        //     populate: { path: 'user', select: 'name imageUrl' }
        // });
=======
            .populate({
                path: 'user',
                select: 'name imageUrl avatarURL',
            })
            .exec();
>>>>>>> 678cd27d

        if (!updatedPost) {
            throw new NotFoundException(`Post with id ${id} not found`);
        }
        return updatedPost;
    }

    async delete(id: string): Promise<{ message: string }> {
        const result = await this.postModel.findByIdAndDelete(id);
        if (!result) {
            throw new NotFoundException(`Post with id ${id} not found`);
        }
        return { message: `Post with id ${id} deleted successfully` };
    }
}<|MERGE_RESOLUTION|>--- conflicted
+++ resolved
@@ -4,16 +4,7 @@
 import { Model } from 'mongoose';
 import { CreatePostDto } from 'src/post/dto/createPost.dto';
 import { UpdatePostDto } from 'src/dtos/updatePost.dto';
-<<<<<<< HEAD
 import { CloudinaryService } from 'src/cloudinary/cloudinary.service';
-
-@Injectable()
-export class PostService {
-    constructor(
-        @InjectModel(Post.name) private postModel: Model<Post>,
-        private cloudinaryService: CloudinaryService,
-    ) { }
-=======
 import { Doctor } from 'src/schemas/doctor.schema';
 import { User } from 'src/schemas/user.schema';
 
@@ -24,6 +15,7 @@
         @InjectModel(User.name) private userModel: Model<User>,
         @InjectModel(Doctor.name) private doctorModel: Model<Doctor>,
         @InjectModel(Post.name) private postModel: Model<Post>,
+        private cloudinaryService: CloudinaryService,
     ) {}
 
     private async findOwnerById(ownerId: string): Promise<User | Doctor> {
@@ -35,7 +27,6 @@
         }
         return owner;
     }
->>>>>>> 678cd27d
 
     async create(createPostDto: CreatePostDto): Promise<Post> {
         const uploadedMediaUrls: string[] = [];
@@ -65,37 +56,21 @@
     async getAll(): Promise<Post[]> {
         return this.postModel
             .find()
-<<<<<<< HEAD
-            .populate('user', 'name userImage')
-            // .populate({
-            //     path: 'comments',
-            //     populate: { path: 'user', select: 'name imageUrl' }
-            // })
-=======
             .populate({
                 path: 'user',
                 select: 'name imageUrl avatarURL', // Chỉ cần viết 1 lần, nếu sau này User và Doctor khác nhau thì chỉnh chỗ này
             })
->>>>>>> 678cd27d
             .exec();
     }
 
     async getOne(id: string): Promise<Post> {
         const post = await this.postModel
             .findById(id)
-<<<<<<< HEAD
-            .populate('user', 'name userImage');
-        // .populate({
-        //     path: 'comments',
-        //     populate: { path: 'user', select: 'name imageUrl' }
-        // })
-=======
             .populate({
                 path: 'user',
                 select: 'name imageUrl avatarURL',
             })
             .exec();
->>>>>>> 678cd27d
 
         if (!post) {
             throw new NotFoundException(`Post with id ${id} not found`);
@@ -128,19 +103,11 @@
                 },
                 { new: true }
             )
-<<<<<<< HEAD
-            .populate('user', 'name userImage')
-        // .populate({
-        //     path: 'comments',
-        //     populate: { path: 'user', select: 'name imageUrl' }
-        // });
-=======
             .populate({
                 path: 'user',
                 select: 'name imageUrl avatarURL',
             })
             .exec();
->>>>>>> 678cd27d
 
         if (!updatedPost) {
             throw new NotFoundException(`Post with id ${id} not found`);
