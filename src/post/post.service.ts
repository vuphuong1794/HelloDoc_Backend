--- conflicted
+++ resolved
@@ -54,14 +54,10 @@
             content: createPostDto.content,
             media: uploadedMediaUrls, // lưu các link Cloudinary vào đây
         });
-<<<<<<< HEAD
-        await this.deleteCache(createPostDto.userId);
-=======
 
         //xóa cache posts của owner
         await this.deleteCache(createPostDto.userId);
 
->>>>>>> 67626828
         return createdPost.save();
     }
     async deleteCache(ownerId: string) {
