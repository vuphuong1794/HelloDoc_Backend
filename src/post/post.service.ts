import { Injectable, NotFoundException, BadRequestException, InternalServerErrorException, Logger } from '@nestjs/common';
import { InjectModel } from '@nestjs/mongoose';
import { Post } from 'src/schemas/Post.schema';
import { Model } from 'mongoose';
import { CreatePostDto } from 'src/post/dto/createPost.dto';
import { UpdatePostDto } from 'src/post/dto/updatePost.dto';
import { CloudinaryService } from 'src/cloudinary/cloudinary.service';
import { Doctor } from 'src/schemas/doctor.schema';
import { User } from 'src/schemas/user.schema';
import { CacheService } from 'src/cache.service';
import { Express } from 'express';
import * as dayjs from 'dayjs';
import { EmbeddingService } from 'src/embedding/embedding.service';
import { VectorSearchService } from 'src/vector-db/vector-db.service';
import { title } from 'process';

@Injectable()
export class PostService {
    private readonly logger = new Logger(PostService.name);
    constructor(
        @InjectModel(User.name) private userModel: Model<User>,
        @InjectModel(Doctor.name) private doctorModel: Model<Doctor>,
        @InjectModel(Post.name) private postModel: Model<Post>,
        private cloudinaryService: CloudinaryService,
        private cacheService: CacheService,
        private embeddingService: EmbeddingService,
        private vectorSearchService: VectorSearchService,
    ) { }

    private async findOwnerById(ownerId: string): Promise<User | Doctor> {
        try {
            const owner = await this.userModel.findById(ownerId).lean() ||
                await this.doctorModel.findById(ownerId).lean();

            if (!owner) {
                throw new NotFoundException(`Không tìm thấy người dùng với id ${ownerId}`);
            }
            return owner;
        } catch (error) {
            this.logger.error(`Error finding owner: ${error.message}`);
            throw new InternalServerErrorException('Lỗi khi tìm người dùng');
        }
    }

    async create(createPostDto: CreatePostDto): Promise<Post> {
        let savedPost: Post;
        try {
            const uploadedMediaUrls: string[] = [];

            // Upload từng ảnh nếu có
            if (createPostDto.images && createPostDto.images.length > 0) {
                for (const file of createPostDto.images) {
                    try {
                        const uploadResult = await this.cloudinaryService.uploadFile(
                            file,
                            `Posts/${createPostDto.userId}`
                        );
                        uploadedMediaUrls.push(uploadResult.secure_url);
                        this.logger.log(`Ảnh đã tải lên Cloudinary: ${uploadResult.secure_url}`);
                    } catch (error) {
                        this.logger.error('Lỗi Cloudinary khi upload media:', error);
                        throw new BadRequestException('Lỗi khi tải media lên Cloudinary');
                    }
                }
            }

            const nowVN = dayjs().add(7, "hour").toDate();

            // Tạo document post mới
            const postData = new this.postModel({
                user: createPostDto.userId,
                userModel: createPostDto.userModel,
                content: createPostDto.content,
                media: uploadedMediaUrls,
                keywords: createPostDto.keywords || '',
                isHidden: false,

                embedding: [],
                embeddingModel: '',
                embeddingUpdatedAt: null,

                createdAt: nowVN,
                updatedAt: nowVN
            });

            savedPost = await postData.save();

            this.logger.log(`Post created successfully with ID: ${savedPost._id}`);

            // Tạo embedding async (không block quá trình create)
            this.generateEmbeddingAsync(savedPost._id.toString(), savedPost.keywords);

            return savedPost;
        } catch (error) {
            this.logger.error('Error creating post:', error);
            throw new InternalServerErrorException('Lỗi khi tạo bài viết');
        }
    }

    async getAll(limit: number, skip: number): Promise<{ posts: Post[]; hasMore: boolean; total: number }> {
        try {
            const total = await this.postModel.countDocuments({
                $or: [{ isHidden: false }, { isHidden: { $exists: false } }],
            });

            const posts = await this.postModel
                .find({ $or: [{ isHidden: false }, { isHidden: { $exists: false } }] })
                .sort({ createdAt: -1 })
                .skip(skip)
                .limit(limit)
                .populate({
                    path: 'user',
                    select: 'name imageUrl avatarURL',
                })
                .exec();

            const hasMore = skip + posts.length < total;

            return { posts, hasMore, total };
        } catch (error) {
            this.logger.error('Error getting paginated posts:', error);
            throw new InternalServerErrorException('Lỗi khi lấy danh sách bài viết');
        }
    }

    async getOne(id: string): Promise<Post> {
        try {
            const post = await this.postModel
                .findById(id)
                .populate({
                    path: 'user',
                    select: 'name avatarURL',
                })
                .exec();

            if (!post) {
                throw new NotFoundException(`Không tìm thấy bài viết với id ${id}`);
            }
            return post;
        } catch (error) {
            this.logger.error('Error getting post:', error);
            throw new InternalServerErrorException('Lỗi khi lấy bài viết');
        }
    }

    async deleteCache(ownerId: string) {
        try {
            const cacheKey = `posts_by_owner_${ownerId}`;
            await this.cacheService.deleteCache(cacheKey);
        } catch (error) {
            this.logger.error('Error deleting cache:', error);
        }
    }

    async getByUserId(ownerId: string): Promise<Post[]> {
        try {
            await this.findOwnerById(ownerId);
            const posts = await this.postModel
                .find({
                    user: ownerId,
                    $or: [
                        { isHidden: false },
                        { isHidden: { $exists: false } }
                    ]
                })
                .sort({ createdAt: -1 })
                .populate({
                    path: 'user',
                    select: 'name imageUrl avatarURL',
                })
                .exec();

            return posts;
        } catch (error) {
            this.logger.error('Error getting posts by owner:', error);
            throw new InternalServerErrorException('Lỗi khi lấy bài viết của người dùng');
        }
    }

    async update(id: string, updatePostDto: UpdatePostDto) {
        let updatedPost: Post;

        try {
            this.logger.log(`Updating post ${id} with data:`, JSON.stringify(updatePostDto, null, 2));

            const existingPost = await this.postModel.findById(id);
            if (!existingPost) {
                throw new NotFoundException('Post not found');
            }

            const mediaUrls = updatePostDto.media ?? existingPost.media ?? [];
            const images = (updatePostDto.images ?? []) as Express.Multer.File[];

            // Upload ảnh mới nếu có
            if (images.length > 0) {
                const newMediaUrls: string[] = [];
                for (const file of images) {
                    const uploadResult = await this.cloudinaryService.uploadFile(
                        file,
                        `Posts/${existingPost.user}`
                    );
                    newMediaUrls.push(uploadResult.secure_url);
                }
                existingPost.media = [...mediaUrls, ...newMediaUrls];
            } else if (updatePostDto.media) {
                existingPost.media = updatePostDto.media;
            }

            // Cập nhật content & keywords
            if (updatePostDto.content !== undefined) {
                existingPost.content = updatePostDto.content;
            }

            if (updatePostDto.keywords !== undefined) {
                existingPost.keywords = updatePostDto.keywords;
            }

            updatedPost = await existingPost.save();

            this.logger.log(`Post updated successfully:`, JSON.stringify((updatedPost as any).toObject(), null, 2));

            // Nếu có thay đổi content/keywords -> cập nhật embedding
            if (updatePostDto.content !== undefined || updatePostDto.keywords !== undefined) {
                this.updateEmbeddingAsync(updatedPost._id.toString(), updatedPost.content, updatedPost.keywords);
            }

            return updatedPost;

        } catch (error) {
            this.logger.error(`Error updating post ${id}:`, error);
            throw new InternalServerErrorException('Lỗi khi cập nhật bài viết');
        }
    }

    async delete(id: string): Promise<{ message: string }> {
        try {
            const updated = await this.postModel.findByIdAndUpdate(
                id,
                { isHidden: true },
                { new: true }
            );
            if (!updated) {
                throw new NotFoundException(`Post with id ${id} not found`);
            }

            return { message: `Post with id ${id} deleted successfully` };
        } catch (error) {
            this.logger.error('Error deleting post:', error);
            throw new InternalServerErrorException('Lỗi khi xóa bài viết');
        }
    }

    async search(query: string) {
        return this.postModel.find({
            $or: [
                { title: { $regex: query, $options: 'i' } },
                { content: { $regex: query, $options: 'i' } },
                { keywords: { $regex: query, $options: 'i' } }
            ]
        })
            .limit(5)
            .populate('user', '_id name avatarURL');
    }

    // Tìm bài viết tương tự dựa trên embedding của bài viết hiện tại
    async findSimilarPosts(
        postId: string,
        limit: number = 5,
        minSimilarity: number = 0.5
    ): Promise<Array<{ post: Post; similarity: number }>> {
        try {
            const post = await this.postModel.findById(postId);
            if (!post) {
                throw new NotFoundException('Post not found');
            }

            // Nếu chưa có embedding thì generate trước (trả về rỗng tạm thời)
            if (!post.embedding || !Array.isArray(post.embedding) || post.embedding.length === 0) {
<<<<<<< HEAD
                this.generateEmbeddingAsync(postId, post.content, post.keywords);
=======
                this.generateEmbeddingAsync(postId, post.keywords);
                return [];
>>>>>>> 779293ec
            }

            return await this.vectorSearchService.findSimilarPosts(
                post.embedding,
                limit,
                minSimilarity,
                postId
            );
        } catch (error) {
            this.logger.error('Error finding similar posts:', error);
            throw new InternalServerErrorException('Lỗi khi tìm bài viết tương tự');
        }
    }

    // Kết hợp tìm kiếm ngữ nghĩa và từ khóa
    async hybridSearch(q: string, limit = 5, minSimilarity = 0.75) {
        // 1. Tạo embedding cho query
        const queryEmbedding = await this.embeddingService.generateEmbedding(q);

        // 2. Lấy toàn bộ posts
        const posts = await this.postModel.find({ isHidden: false });

        // 3. Tính cosine similarity
        const withSimilarity = posts.map((post: any) => {
            const similarity = this.cosineSimilarity(queryEmbedding, post.embedding);
            return { post, similarity };
        });

        // 4. Lọc semantic
        const semanticResults = withSimilarity
            .filter((item) => item.similarity >= minSimilarity)
            .map((item) => ({
                ...item,
                keywordScore: 0,
            }));

        // 5. Full-text search
        const regex = new RegExp(q, 'i');
        const keywordResults = await this.postModel.find({
            $or: [{ keywords: regex }],
            isHidden: false,
        });

        const keywordWithScore = keywordResults.map((post: any) => ({
            post,
            similarity: 0,
            keywordScore: 1, // cho điểm 1 nếu match exact keyword
        }));

        // 6. Gộp 2 danh sách
        const combined = [...semanticResults, ...keywordWithScore];

        // 7. Tính finalScore (kết hợp semantic & keyword)
        const results = combined.map((item) => ({
            post: item.post,
            similarity: item.similarity,
            keywordScore: item.keywordScore,
            finalScore: item.similarity * 0.7 + item.keywordScore * 0.3, // α=0.7, β=0.3
        }));

        // 8. Sắp xếp theo finalScore
        return results
            .sort((a, b) => b.finalScore - a.finalScore)
            .slice(0, limit);
    }


    //Tính cosine similarity giữa 2 vector
    private cosineSimilarity(vecA: number[], vecB: number[]): number {
        const dot = vecA.reduce((sum, a, i) => sum + a * vecB[i], 0);
        const normA = Math.sqrt(vecA.reduce((sum, a) => sum + a * a, 0));
        const normB = Math.sqrt(vecB.reduce((sum, b) => sum + b * b, 0));
        return dot / (normA * normB);
    }


    //Hàm tạo embedding async cho post (nhằm tránh block quá trình tạo post chính)
    async generateEmbeddingAsync(postId: string, keywords?: string): Promise<void> {
        try {
            await this.generateAndStoreEmbedding(postId, keywords);
        } catch (error) {
            this.logger.error(`Failed to generate embedding for post ${postId}: ${error.message}`);
        }
    }

    // tạo embedding và lưu vào DB
    async generateAndStoreEmbedding(postId: string, keywords?: string): Promise<void> {
        try {
            const existingPost = await this.postModel.findById(postId).select('_id content keywords embedding');
            if (!existingPost) {
                this.logger.warn(`Post ${postId} not found when generating embedding`);
                return;
            }

            // Nếu đã có embedding thì bỏ qua
            if (existingPost.embedding && Array.isArray(existingPost.embedding) && existingPost.embedding.length > 0) {
                this.logger.log(`Post ${postId} already has embedding, skipping`);
                return;
            }

            const textForEmbedding = `${keywords || ''}`.trim();

            if (textForEmbedding && textForEmbedding.length > 0) {
                this.logger.log(`Generating embedding for post ${postId}`);

                const embedding = await this.embeddingService.generateEmbedding(textForEmbedding);

                await this.postModel.findByIdAndUpdate(
                    postId,
                    {
                        $set: {
                            embedding,
                            embeddingModel: this.embeddingService.getModelName(),
                            embeddingUpdatedAt: new Date(),
                        }
                    },
                    { new: true }
                );

                this.logger.log(`Embedding generated and stored for post ${postId}`);
            }
        } catch (error) {
            this.logger.error(`Error generating embedding for post ${postId}: ${error.message}`, error.stack);
        }
    }

    // Cập nhật embedding async (không block quá trình update chính)
    private updateEmbeddingAsync(postId: string, content: string, keywords?: string): void {
        setTimeout(async () => {
            try {
                await this.updateEmbedding(postId, content, keywords);
            } catch (error) {
                this.logger.error(`Failed to update embedding for post ${postId}: ${error.message}`);
            }
        }, 1000);
    }

    // Cập nhật embedding cho post
    private async updateEmbedding(postId: string, content: string, keywords?: string): Promise<void> {
        try {
            const textForEmbedding = `${content} ${keywords || ''}`.trim();

            if (textForEmbedding && textForEmbedding.length > 0) {
                const embedding = await this.embeddingService.generateEmbedding(textForEmbedding);

                await this.postModel.updateOne(
                    { _id: postId },
                    {
                        $set: {
                            embedding,
                            embeddingModel: this.embeddingService.getModelName(),
                            embeddingUpdatedAt: new Date(),
                        }
                    }
                );

                this.logger.log(`Updated embedding for post ${postId}`);
            }
        } catch (error) {
            this.logger.error(`Error updating embedding for post ${postId}: ${error.message}`);
        }
    }

    async searchPosts(query: string) {
        const results = await this.postModel.aggregate([
            {
                $search: {
                    index: 'vector_index', // tên index Atlas Search 
                    text: {
                        query: query,
<<<<<<< HEAD
                        path: ['keywords'], // field muốn search
=======
                        path: ['content', 'keywords'], // field muốn search
>>>>>>> 779293ec
                    },
                },
            },
            {
                $project: {
                    title: 1,
                    content: 1,
                    keywords: 1,
                    score: { $meta: 'searchScore' }, // lấy score 
                },
            },
            {
                $sort: { score: -1 },
            },
        ]);

        return results;
    }
<<<<<<< HEAD
=======

    //hàm kiểm tra bài viết có keyword hay chưa
    async hasKeywords(post: Post) {
        return post.keywords && post.keywords.trim().length > 0;
    }

    //kiểm tra bài viết có embedding hay chưa
    async hasEmbedding(post: Post) {
        return post.embedding && Array.isArray(post.embedding) && post.embedding.length > 0;
    }

    async updatePostKeywords(postId: string, keywords: string): Promise<void> {
        try {
            const post = await this.postModel.findById(postId);
            if (!post) {
                throw new NotFoundException('Post not found');
            }

            post.keywords = keywords;
            await post.save();
            this.logger.log(`Updated keywords for post ${postId}`);
        } catch (error) {
            this.logger.error(`Error updating keywords for post ${postId}: ${error.message}`);
            throw error;
        }
    }
>>>>>>> 779293ec

    // async semanticSearch(
    //     query: string,
    //     limit: number = 10,
    //     minSimilarity: number = 0.7
    // ): Promise<Array<{ post: Post; similarity: number }>> {
    //     try {
    //         return await this.vectorSearchService.semanticSearch(query, limit, minSimilarity);
    //     } catch (error) {
    //         this.logger.error('Error in semantic search:', error);
    //         throw new InternalServerErrorException('Lỗi khi tìm kiếm ngữ nghĩa');
    //     }
    // }
}<|MERGE_RESOLUTION|>--- conflicted
+++ resolved
@@ -276,12 +276,8 @@
 
             // Nếu chưa có embedding thì generate trước (trả về rỗng tạm thời)
             if (!post.embedding || !Array.isArray(post.embedding) || post.embedding.length === 0) {
-<<<<<<< HEAD
-                this.generateEmbeddingAsync(postId, post.content, post.keywords);
-=======
                 this.generateEmbeddingAsync(postId, post.keywords);
                 return [];
->>>>>>> 779293ec
             }
 
             return await this.vectorSearchService.findSimilarPosts(
@@ -452,11 +448,7 @@
                     index: 'vector_index', // tên index Atlas Search 
                     text: {
                         query: query,
-<<<<<<< HEAD
-                        path: ['keywords'], // field muốn search
-=======
                         path: ['content', 'keywords'], // field muốn search
->>>>>>> 779293ec
                     },
                 },
             },
@@ -475,8 +467,6 @@
 
         return results;
     }
-<<<<<<< HEAD
-=======
 
     //hàm kiểm tra bài viết có keyword hay chưa
     async hasKeywords(post: Post) {
@@ -503,7 +493,6 @@
             throw error;
         }
     }
->>>>>>> 779293ec
 
     // async semanticSearch(
     //     query: string,
