// src/post/post.service.ts
import { Injectable, NotFoundException, BadRequestException, InternalServerErrorException, Logger } from '@nestjs/common';
import { InjectModel } from '@nestjs/mongoose';
import { Post } from 'src/schemas/Post.schema';
import { Model } from 'mongoose';
import { CreatePostDto } from 'src/post/dto/createPost.dto';
import { UpdatePostDto } from 'src/post/dto/updatePost.dto';
import { CloudinaryService } from 'src/cloudinary/cloudinary.service';
import { Doctor } from 'src/schemas/doctor.schema';
import { User } from 'src/schemas/user.schema';
import { CacheService } from 'src/cache.service';
import { Express } from 'express';
<<<<<<< HEAD
import { EmbeddingService } from 'src/embedding/embedding.service';
import { VectorSearchService } from 'src/vector-db/vector-db.service';
=======
import * as dayjs from 'dayjs';
>>>>>>> 95b5a3a6

@Injectable()
export class PostService {
    private readonly logger = new Logger(PostService.name);

    constructor(
        @InjectModel(User.name) private userModel: Model<User>,
        @InjectModel(Doctor.name) private doctorModel: Model<Doctor>,
        @InjectModel(Post.name) private postModel: Model<Post>,
        private cloudinaryService: CloudinaryService,
        private cacheService: CacheService,
        private embeddingService: EmbeddingService,
        private vectorSearchService: VectorSearchService,
    ) { }

    private async findOwnerById(ownerId: string): Promise<User | Doctor> {
        try {
            const owner = await this.userModel.findById(ownerId).lean() ||
                await this.doctorModel.findById(ownerId).lean();

            if (!owner) {
                throw new NotFoundException(`Không tìm thấy người dùng với id ${ownerId}`);
            }
            return owner;
        } catch (error) {
            this.logger.error(`Error finding owner: ${error.message}`);
            throw new InternalServerErrorException('Lỗi khi tìm người dùng');
        }
    }

    async create(createPostDto: CreatePostDto): Promise<Post> {
        let savedPost: Post;
        try {
            const uploadedMediaUrls: string[] = [];

            // Upload images if provided
            if (createPostDto.images && createPostDto.images.length > 0) {
                for (const file of createPostDto.images) {
                    try {
                        const uploadResult = await this.cloudinaryService.uploadFile(
                            file,
                            `Posts/${createPostDto.userId}`
                        );
                        uploadedMediaUrls.push(uploadResult.secure_url);
                        this.logger.log(`Ảnh đã tải lên Cloudinary: ${uploadResult.secure_url}`);
                    } catch (error) {
                        this.logger.error('Lỗi Cloudinary khi upload media:', error);
                        throw new BadRequestException('Lỗi khi tải media lên Cloudinary');
                    }
                }
            }

<<<<<<< HEAD
            // Create post data object
            const postData = new this.postModel({
=======
            const nowVN = dayjs().add(7, "hour").toDate();

            const createdPost = new this.postModel({
>>>>>>> 95b5a3a6
                user: createPostDto.userId,
                userModel: createPostDto.userModel,
                content: createPostDto.content,
                media: uploadedMediaUrls,
                keywords: createPostDto.keywords || '',
<<<<<<< HEAD
                isHidden: false,

                embedding: [],
                embeddingModel: '',
                embeddingUpdatedAt: null,
=======
                createdAt: nowVN,
                updatedAt: nowVN
>>>>>>> 95b5a3a6
            });

            savedPost = await postData.save();

            this.logger.log(`Post created successfully with ID: ${savedPost._id}`);

            this.generateEmbeddingAsync(savedPost._id.toString(), savedPost.content, savedPost.keywords);

            return savedPost;
        } catch (error) {
            this.logger.error('Error creating post:', error);
            throw new InternalServerErrorException('Lỗi khi tạo bài viết');
        }
    }

    // Separate async method for embedding generation that won't affect the main post
    private async generateEmbeddingAsync(postId: string, content: string, keywords?: string): Promise<void> {
        // Use setTimeout instead of setImmediate for better error isolation

        try {
            await this.generateAndStoreEmbedding(postId, content, keywords);
        } catch (error) {
            this.logger.error(`Failed to generate embedding for post ${postId}: ${error.message}`);
            // Don't let embedding errors affect the post itself
        }
    }

    // Improved embedding generation method
    private async generateAndStoreEmbedding(postId: string, content: string, keywords?: string): Promise<void> {
        try {
            // Check if post still exists before generating embedding
            const existingPost = await this.postModel.findById(postId).select('_id content keywords embedding');
            if (!existingPost) {
                this.logger.warn(`Post ${postId} not found when generating embedding`);
                return;
            }

            // Skip if embedding already exists
            if (existingPost.embedding && Array.isArray(existingPost.embedding) && existingPost.embedding.length > 0) {
                this.logger.log(`Post ${postId} already has embedding, skipping`);
                return;
            }

            const textForEmbedding = `${content} ${keywords || ''}`.trim();

            if (textForEmbedding && textForEmbedding.length > 0) {
                this.logger.log(`Generating embedding for post ${postId}`);

                const embedding = await this.embeddingService.generateEmbedding(textForEmbedding);

                // Use atomic update with careful conditions
                const updateResult = await this.postModel.findByIdAndUpdate(
                    postId,
                    {
                        $set: {
                            embedding,
                            embeddingModel: this.embeddingService.getModelName(),
                            embeddingUpdatedAt: new Date(),
                        }
                    },
                    { new: true }
                );


                if (updateResult) {
                    this.logger.log(`Embedding generated and stored for post ${postId}`);
                } else {
                    this.logger.log(`Embedding already exists for post ${postId}, skipping`);
                }
            }
        } catch (error) {
            this.logger.error(`Error generating embedding for post ${postId}: ${error.message}`, error.stack);
            // Don't rethrow the error to prevent affecting the main post
        }
    }

    async getAll(limit: number, skip: number): Promise<{ posts: Post[]; hasMore: boolean; total: number }> {
        try {
            const total = await this.postModel.countDocuments({
                $or: [{ isHidden: false }, { isHidden: { $exists: false } }],
            });

            const posts = await this.postModel
                .find({ $or: [{ isHidden: false }, { isHidden: { $exists: false } }] })
                .sort({ createdAt: -1 })
                .skip(skip)
                .limit(limit)
                .populate({
                    path: 'user',
                    select: 'name imageUrl avatarURL',
                })
                .exec();

            const hasMore = skip + posts.length < total;

            return { posts, hasMore, total };
        } catch (error) {
            this.logger.error('Error getting paginated posts:', error);
            throw new InternalServerErrorException('Lỗi khi lấy danh sách bài viết');
        }
    }

    async getOne(id: string): Promise<Post> {
        try {
            const post = await this.postModel
                .findById(id)
                .populate({
                    path: 'user',
                    select: 'name avatarURL',
                })
                .exec();

            if (!post) {
                throw new NotFoundException(`Không tìm thấy bài viết với id ${id}`);
            }
            return post;
        } catch (error) {
            this.logger.error('Error getting post:', error);
            throw new InternalServerErrorException('Lỗi khi lấy bài viết');
        }
    }

    async deleteCache(ownerId: string) {
        try {
            const cacheKey = `posts_by_owner_${ownerId}`;
            await this.cacheService.deleteCache(cacheKey);
        } catch (error) {
            this.logger.error('Error deleting cache:', error);
        }
    }

    async getByUserId(ownerId: string): Promise<Post[]> {
        try {
            await this.findOwnerById(ownerId);
            const posts = await this.postModel
                .find({
                    user: ownerId,
                    $or: [
                        { isHidden: false },
                        { isHidden: { $exists: false } }
                    ]
                })
                .sort({ createdAt: -1 })
                .populate({
                    path: 'user',
                    select: 'name imageUrl avatarURL',
                })
                .exec();

            return posts;
        } catch (error) {
            this.logger.error('Error getting posts by owner:', error);
            throw new InternalServerErrorException('Lỗi khi lấy bài viết của người dùng');
        }
    }

    async update(id: string, updatePostDto: UpdatePostDto) {
        let updatedPost: Post;

        try {
            this.logger.log(`Updating post ${id} with data:`, JSON.stringify(updatePostDto, null, 2));

            const existingPost = await this.postModel.findById(id);
            if (!existingPost) {
                throw new NotFoundException('Post not found');
            }

            this.logger.log(`Found existing post:`, JSON.stringify(existingPost.toObject(), null, 2));

            const mediaUrls = updatePostDto.media ?? existingPost.media ?? [];
            const images = (updatePostDto.images ?? []) as Express.Multer.File[];

            // Handle new image uploads
            if (images.length > 0) {
                const newMediaUrls: string[] = [];
                for (const file of images) {
                    const uploadResult = await this.cloudinaryService.uploadFile(
                        file,
                        `Posts/${existingPost.user}`
                    );
                    newMediaUrls.push(uploadResult.secure_url);
                }
                existingPost.media = [...mediaUrls, ...newMediaUrls];
            } else if (updatePostDto.media) {
                existingPost.media = updatePostDto.media;
            }

            // Update content if provided
            if (updatePostDto.content !== undefined) {
                existingPost.content = updatePostDto.content;
            }

            // Update keywords if provided
            if (updatePostDto.keywords !== undefined) {
                existingPost.keywords = updatePostDto.keywords;
            }

            updatedPost = await existingPost.save();

            this.logger.log(`Post updated successfully:`, JSON.stringify((updatedPost as any).toObject(), null, 2));

            // Update embedding asynchronously if content or keywords changed
            if (updatePostDto.content !== undefined || updatePostDto.keywords !== undefined) {
                this.updateEmbeddingAsync(updatedPost._id.toString(), updatedPost.content, updatedPost.keywords);
            }

            return updatedPost;

        } catch (error) {
            this.logger.error(`Error updating post ${id}:`, error);
            throw new InternalServerErrorException('Lỗi khi cập nhật bài viết');
        }
    }

    // Separate method for updating embeddings
    private updateEmbeddingAsync(postId: string, content: string, keywords?: string): void {
        setTimeout(async () => {
            try {
                await this.updateEmbedding(postId, content, keywords);
            } catch (error) {
                this.logger.error(`Failed to update embedding for post ${postId}: ${error.message}`);
            }
        }, 1000);
    }

    private async updateEmbedding(postId: string, content: string, keywords?: string): Promise<void> {
        try {
            const textForEmbedding = `${content} ${keywords || ''}`.trim();

            if (textForEmbedding && textForEmbedding.length > 0) {
                const embedding = await this.embeddingService.generateEmbedding(textForEmbedding);

                await this.postModel.updateOne(
                    { _id: postId },
                    {
                        $set: {
                            embedding,
                            embeddingModel: this.embeddingService.getModelName(),
                            embeddingUpdatedAt: new Date(),
                        }
                    }
                );

                this.logger.log(`Updated embedding for post ${postId}`);
            }
        } catch (error) {
            this.logger.error(`Error updating embedding for post ${postId}: ${error.message}`);
        }
    }

    async delete(id: string): Promise<{ message: string }> {
        try {
            const updated = await this.postModel.findByIdAndUpdate(
                id,
                { isHidden: true },
                { new: true }
            );
            if (!updated) {
                throw new NotFoundException(`Post with id ${id} not found`);
            }

            return { message: `Post with id ${id} deleted successfully` };
        } catch (error) {
            this.logger.error('Error deleting post:', error);
            throw new InternalServerErrorException('Lỗi khi xóa bài viết');
        }
    }

    async search(query: string) {
        return this.postModel.find({
<<<<<<< HEAD
            $and: [
                {
                    $or: [
                        { content: { $regex: query, $options: 'i' } },
                        { keywords: { $regex: query, $options: 'i' } }
                    ]
                },
                {
                    $or: [
                        { isHidden: false },
                        { isHidden: { $exists: false } }
                    ]
                }
=======
            $or: [
                { title: { $regex: query, $options: 'i' } },
                { content: { $regex: query, $options: 'i' } },
                { category: { $regex: query, $options: 'i' } },
                { keywords: { $regex: query, $options: 'i' } }
>>>>>>> 95b5a3a6
            ]
        })
        .limit(5)
        .populate('user', '_id name avatarURL');
    }

    async semanticSearch(
        query: string,
        limit: number = 10,
        minSimilarity: number = 0.5
    ): Promise<Array<{ post: Post; similarity: number }>> {
        try {
            return await this.vectorSearchService.semanticSearch(query, limit, minSimilarity);
        } catch (error) {
            this.logger.error('Error in semantic search:', error);
            throw new InternalServerErrorException('Lỗi khi tìm kiếm ngữ nghĩa');
        }
    }

    async findSimilarPosts(
        postId: string,
        limit: number = 5,
        minSimilarity: number = 0.6
    ): Promise<Array<{ post: Post; similarity: number }>> {
        try {
            const post = await this.postModel.findById(postId);
            if (!post) {
                throw new NotFoundException('Post not found');
            }

            if (!post.embedding || !Array.isArray(post.embedding) || post.embedding.length === 0) {
                // Generate embedding if missing, but don't wait for it
                this.generateEmbeddingAsync(postId, post.content, post.keywords);
                return []; // Return empty array for now
            }

            const similarPosts = await this.vectorSearchService.findSimilarPosts(
                post.embedding,
                limit,
                minSimilarity,
                postId
            );

            return similarPosts;
        } catch (error) {
            this.logger.error('Error finding similar posts:', error);
            throw new InternalServerErrorException('Lỗi khi tìm bài viết tương tự');
        }
    }

    async ensureAllPostsHaveEmbeddings(): Promise<void> {
        await this.vectorSearchService.ensureEmbeddingsExist();
    }
}<|MERGE_RESOLUTION|>--- conflicted
+++ resolved
@@ -10,12 +10,9 @@
 import { User } from 'src/schemas/user.schema';
 import { CacheService } from 'src/cache.service';
 import { Express } from 'express';
-<<<<<<< HEAD
+import * as dayjs from 'dayjs';
 import { EmbeddingService } from 'src/embedding/embedding.service';
 import { VectorSearchService } from 'src/vector-db/vector-db.service';
-=======
-import * as dayjs from 'dayjs';
->>>>>>> 95b5a3a6
 
 @Injectable()
 export class PostService {
@@ -68,30 +65,27 @@
                 }
             }
 
-<<<<<<< HEAD
+            const nowVN = dayjs().add(7, "hour").toDate();
+
             // Create post data object
             const postData = new this.postModel({
-=======
-            const nowVN = dayjs().add(7, "hour").toDate();
-
-            const createdPost = new this.postModel({
->>>>>>> 95b5a3a6
                 user: createPostDto.userId,
                 userModel: createPostDto.userModel,
                 content: createPostDto.content,
                 media: uploadedMediaUrls,
                 keywords: createPostDto.keywords || '',
-<<<<<<< HEAD
                 isHidden: false,
 
                 embedding: [],
                 embeddingModel: '',
                 embeddingUpdatedAt: null,
-=======
+
                 createdAt: nowVN,
                 updatedAt: nowVN
->>>>>>> 95b5a3a6
             });
+
+
+
 
             savedPost = await postData.save();
 
@@ -105,6 +99,7 @@
             throw new InternalServerErrorException('Lỗi khi tạo bài viết');
         }
     }
+
 
     // Separate async method for embedding generation that won't affect the main post
     private async generateEmbeddingAsync(postId: string, content: string, keywords?: string): Promise<void> {
@@ -361,31 +356,15 @@
 
     async search(query: string) {
         return this.postModel.find({
-<<<<<<< HEAD
-            $and: [
-                {
-                    $or: [
-                        { content: { $regex: query, $options: 'i' } },
-                        { keywords: { $regex: query, $options: 'i' } }
-                    ]
-                },
-                {
-                    $or: [
-                        { isHidden: false },
-                        { isHidden: { $exists: false } }
-                    ]
-                }
-=======
             $or: [
                 { title: { $regex: query, $options: 'i' } },
                 { content: { $regex: query, $options: 'i' } },
                 { category: { $regex: query, $options: 'i' } },
                 { keywords: { $regex: query, $options: 'i' } }
->>>>>>> 95b5a3a6
             ]
         })
-        .limit(5)
-        .populate('user', '_id name avatarURL');
+            .limit(5)
+            .populate('user', '_id name avatarURL');
     }
 
     async semanticSearch(
