import { Injectable, NotFoundException, BadRequestException, InternalServerErrorException } from '@nestjs/common';
import { InjectModel } from '@nestjs/mongoose';
import { Post } from 'src/schemas/Post.schema';
import { Model } from 'mongoose';
import { CreatePostDto } from 'src/post/dto/createPost.dto';
import { UpdatePostDto } from 'src/post/dto/updatePost.dto';
import { CloudinaryService } from 'src/cloudinary/cloudinary.service';
import { Doctor } from 'src/schemas/doctor.schema';
import { User } from 'src/schemas/user.schema';
import { CacheService } from 'src/cache.service';
import { Express } from 'express';
import * as dayjs from 'dayjs';
import { EmbeddingService } from 'src/embedding/embedding.service';
import { VectorSearchService } from 'src/vector-db/vector-db.service';
import { title } from 'process';

@Injectable()
export class PostService {
<<<<<<< HEAD
=======
    private readonly logger = new Logger(PostService.name);
>>>>>>> 829e5b07
    constructor(
        @InjectModel(User.name) private userModel: Model<User>,
        @InjectModel(Doctor.name) private doctorModel: Model<Doctor>,
        @InjectModel(Post.name) private postModel: Model<Post>,
        private cloudinaryService: CloudinaryService,
        private cacheService: CacheService,
        private embeddingService: EmbeddingService,
        private vectorSearchService: VectorSearchService,
    ) { }

    private async findOwnerById(ownerId: string): Promise<User | Doctor> {
        try {
            const owner = await this.userModel.findById(ownerId).lean()
                || await this.doctorModel.findById(ownerId).lean();

            if (!owner) {
                throw new NotFoundException(`Không tìm thấy người dùng với id  ${ownerId}`);
            }
            return owner;
        } catch (error) {
            console.error(`Error finding owner: ${error.message}`);
            throw new InternalServerErrorException('Lỗi khi tìm người dùng');
        }
    }

    async create(createPostDto: CreatePostDto): Promise<Post> {
        try {
            const uploadedMediaUrls: string[] = [];

            if (createPostDto.images && createPostDto.images.length > 0) {
                for (const file of createPostDto.images) {
                    try {
                        const uploadResult = await this.cloudinaryService.uploadFile(file, `Posts/${createPostDto.userId}`);
                        uploadedMediaUrls.push(uploadResult.secure_url);
                        console.log('Ảnh đã tải lên Cloudinary:', uploadResult.secure_url);
                    } catch (error) {
                        console.error('Lỗi Cloudinary khi upload media:', error);
                        throw new BadRequestException('Lỗi khi tải media lên Cloudinary');
                    }
                }
            }

            const nowVN = dayjs().add(7, "hour").toDate();

            const createdPost = new this.postModel({
                user: createPostDto.userId,
                userModel: createPostDto.userModel,
                content: createPostDto.content,
                media: uploadedMediaUrls,
                keywords: createPostDto.keywords || '',
                createdAt: nowVN,
                updatedAt: nowVN
            });

<<<<<<< HEAD
            return createdPost.save();
=======
            savedPost = await postData.save();

            this.logger.log(`Post created successfully with ID: ${savedPost._id}`);

            // Tạo embedding async (không block quá trình create)
            this.generateEmbeddingAsync(savedPost._id.toString(), savedPost.keywords);

            return savedPost;
>>>>>>> 829e5b07
        } catch (error) {
            console.error('Error creating post:', error);
            throw new InternalServerErrorException('Lỗi khi tạo bài viết');
        }
    }

<<<<<<< HEAD
    async getAll(limit: number, skip: number): Promise<{ posts: Post[]; hasMore: boolean }> {
=======
    async getAll(limit: number, skip: number): Promise<{ posts: Post[]; hasMore: boolean; total: number }> {
>>>>>>> 829e5b07
        try {
            const total = await this.postModel.countDocuments({
                $or: [{ isHidden: false }, { isHidden: { $exists: false } }],
            });

            const posts = await this.postModel
                .find({ $or: [{ isHidden: false }, { isHidden: { $exists: false } }] })
                .sort({ createdAt: -1 })
                .skip(skip)
                .limit(limit)
                .populate({
                    path: 'user',
                    select: 'name imageUrl avatarURL',
                })
                .exec();

            const hasMore = skip + posts.length < total;

            return { posts, hasMore };
        } catch (error) {
            console.error('Error getting paginated posts:', error);
            throw new InternalServerErrorException('Lỗi khi lấy danh sách bài viết');
        }
    }

    async getOne(id: string): Promise<Post> {
        try {
            const post = await this.postModel
                .findById(id)
                .populate({
                    path: 'user',
                    select: 'name avatarURL',
                })
                .exec();

            if (!post) {
                throw new NotFoundException(`Không tìm thấy bài viết với id  ${id}`);
            }
            return post;
        } catch (error) {
            console.error('Error getting post:', error);
            throw new InternalServerErrorException('Lỗi khi lấy bài viết');
        }
    }

    async deleteCache(ownerId: string) {
        try {
            const cacheKey = `posts_by_owner_${ownerId}`;
            await this.cacheService.deleteCache(cacheKey);
        } catch (error) {
            console.error('Error deleting cache:', error);
        }
    }

    async getByUserId(ownerId: string): Promise<Post[]> {
        try {
            await this.findOwnerById(ownerId);
            const posts = await this.postModel
                .find({
                    user: ownerId,
                    $or: [
                        { isHidden: false },
                        { isHidden: { $exists: false } } //để xử lý các bài viết cũ chưa có trường này
                    ]
                })
                .sort({ createdAt: -1 })
                .populate({
                    path: 'user',
                    select: 'name imageUrl avatarURL',
                })
                .exec();

            return posts;
        } catch (error) {
            console.error('Error getting posts by owner:', error);
            throw new InternalServerErrorException('Lỗi khi lấy bài viết của người dùng');
        }
    }

    async update(id: string, updatePostDto: UpdatePostDto) {
        try {
            const existingPost = await this.postModel.findById(id);
            if (!existingPost) throw new NotFoundException('Post not found');

            // Giữ lại media cũ nếu không có media mới được gửi lên
            const mediaUrls = updatePostDto.media ?? existingPost.media ?? [];

            // Xử lý ảnh mới nếu có
            const images = (updatePostDto.images ?? []) as Express.Multer.File[];
            if (images.length > 0) {
                const newMediaUrls: string[] = [];
                for (const file of images) {
                    const uploadResult = await this.cloudinaryService.uploadFile(
                        file,
                        `Posts/${existingPost.user}`,
                    );
                    newMediaUrls.push(uploadResult.secure_url);
                }
                // Kết hợp ảnh cũ và ảnh mới
                existingPost.media = [...mediaUrls, ...newMediaUrls];
            } else if (updatePostDto.media) {
                // Nếu chỉ cập nhật media (không có ảnh mới)
                existingPost.media = updatePostDto.media;
            }

            if (updatePostDto.content) {
                existingPost.content = updatePostDto.content;
            }

            return await existingPost.save();
        } catch (error) {
            console.error('Error updating post:', error);
            throw new InternalServerErrorException('Lỗi khi cập nhật bài viết');
        }
    }

    async delete(id: string): Promise<{ message: string }> {
        try {
            const updated = await this.postModel.findByIdAndUpdate(
                id,
                { isHidden: true },
                { new: true }
            );
            if (!updated) {
                throw new NotFoundException(`Post with id ${id} not found`);
            }

            return { message: `Post with id ${id} deleted successfully` };
        } catch (error) {
            console.error('Error deleting post:', error);
            throw new InternalServerErrorException('Lỗi khi xóa bài viết');
        }
    }

    async search(query: string) {
        return this.postModel.find({
            $or: [
                { title: { $regex: query, $options: 'i' } },
                { content: { $regex: query, $options: 'i' } },
                { keywords: { $regex: query, $options: 'i' } }
            ]
        })
            .limit(5)
            .populate('user', '_id name avatarURL');
    }

<<<<<<< HEAD
    /**
     * Tìm kiếm ngữ nghĩa bằng vector database
     */
    async semanticSearch(
        query: string,
        limit: number = 10,
        minSimilarity: number = 0.5
    ): Promise<Array<{ post: Post; similarity: number }>> {
        try {
            return await this.vectorSearchService.semanticSearch(query, limit, minSimilarity);
        } catch (error) {
            throw new InternalServerErrorException('Lỗi khi tìm kiếm ngữ nghĩa');
        }
    }

    // /**
    //  * Tìm bài viết tương tự dựa vào embedding
    //  */
    // async findSimilarPosts(
    //     postId: string,
    //     limit: number = 5,
    //     minSimilarity: number = 0.6
    // ): Promise<Array<{ post: Post; similarity: number }>> {
    //     try {
    //         const post = await this.postModel.findById(postId);
    //         if (!post) {
    //             throw new NotFoundException('Post not found');
    //         }

    //         // Nếu chưa có embedding thì generate trước (trả về rỗng tạm thời)
    //         if (!post.embedding || !Array.isArray(post.embedding) || post.embedding.length === 0) {
    //             this.generateEmbeddingAsync(postId, post.content, post.keywords);
    //             return [];
    //         }

    //         return await this.vectorSearchService.findSimilarPosts(
    //             post.embedding,
    //             limit,
    //             minSimilarity,
    //             postId
    //         );
    //     } catch (error) {
    //         throw new InternalServerErrorException('Lỗi khi tìm bài viết tương tự');
    //     }
    // }
=======
    // Tìm bài viết tương tự dựa trên embedding của bài viết hiện tại
    async findSimilarPosts(
        postId: string,
        limit: number = 5,
        minSimilarity: number = 0.5
    ): Promise<Array<{ post: Post; similarity: number }>> {
        try {
            const post = await this.postModel.findById(postId);
            if (!post) {
                throw new NotFoundException('Post not found');
            }

            // Nếu chưa có embedding thì generate trước (trả về rỗng tạm thời)
            if (!post.embedding || !Array.isArray(post.embedding) || post.embedding.length === 0) {
                this.generateEmbeddingAsync(postId, post.keywords);
                return [];
            }

            return await this.vectorSearchService.findSimilarPosts(
                post.embedding,
                limit,
                minSimilarity,
                postId
            );
        } catch (error) {
            this.logger.error('Error finding similar posts:', error);
            throw new InternalServerErrorException('Lỗi khi tìm bài viết tương tự');
        }
    }
>>>>>>> 829e5b07

    // Kết hợp tìm kiếm ngữ nghĩa và từ khóa
    async hybridSearch(q: string, limit = 5, minSimilarity = 0.75) {
        // 1. Tạo embedding cho query
        const queryEmbedding = await this.embeddingService.generateEmbedding(q);

        // 2. Lấy toàn bộ posts
        const posts = await this.postModel.find({ isHidden: false });

        // 3. Tính cosine similarity
        const withSimilarity = posts.map((post: any) => {
            const similarity = this.cosineSimilarity(queryEmbedding, post.embedding);
            return { post, similarity };
        });

        // 4. Lọc semantic
        const semanticResults = withSimilarity
            .filter((item) => item.similarity >= minSimilarity)
            .map((item) => ({
                ...item,
                keywordScore: 0,
            }));

        // 5. Full-text search
        const regex = new RegExp(q, 'i');
        const keywordResults = await this.postModel.find({
            $or: [{ keywords: regex }],
            isHidden: false,
        });

        const keywordWithScore = keywordResults.map((post: any) => ({
            post,
            similarity: 0,
            keywordScore: 1, // cho điểm 1 nếu match exact keyword
        }));

        // 6. Gộp 2 danh sách
        const combined = [...semanticResults, ...keywordWithScore];

        // 7. Tính finalScore (kết hợp semantic & keyword)
        const results = combined.map((item) => ({
            post: item.post,
            similarity: item.similarity,
            keywordScore: item.keywordScore,
            finalScore: item.similarity * 0.7 + item.keywordScore * 0.3, // α=0.7, β=0.3
        }));

        // 8. Sắp xếp theo finalScore
        return results
            .sort((a, b) => b.finalScore - a.finalScore)
            .slice(0, limit);
    }


    //Tính cosine similarity giữa 2 vector
    private cosineSimilarity(vecA: number[], vecB: number[]): number {
        const dot = vecA.reduce((sum, a, i) => sum + a * vecB[i], 0);
        const normA = Math.sqrt(vecA.reduce((sum, a) => sum + a * a, 0));
        const normB = Math.sqrt(vecB.reduce((sum, b) => sum + b * b, 0));
        return dot / (normA * normB);
    }


    //Hàm tạo embedding async cho post (nhằm tránh block quá trình tạo post chính)
    async generateEmbeddingAsync(postId: string, keywords?: string): Promise<void> {
        try {
            await this.generateAndStoreEmbedding(postId, keywords);
        } catch (error) {
            this.logger.error(`Failed to generate embedding for post ${postId}: ${error.message}`);
        }
    }

    // tạo embedding và lưu vào DB
    async generateAndStoreEmbedding(postId: string, keywords?: string): Promise<void> {
        try {
            const existingPost = await this.postModel.findById(postId).select('_id content keywords embedding');
            if (!existingPost) {
                this.logger.warn(`Post ${postId} not found when generating embedding`);
                return;
            }

            // Nếu đã có embedding thì bỏ qua
            if (existingPost.embedding && Array.isArray(existingPost.embedding) && existingPost.embedding.length > 0) {
                this.logger.log(`Post ${postId} already has embedding, skipping`);
                return;
            }

            const textForEmbedding = `${keywords || ''}`.trim();

            if (textForEmbedding && textForEmbedding.length > 0) {
                this.logger.log(`Generating embedding for post ${postId}`);

                const embedding = await this.embeddingService.generateEmbedding(textForEmbedding);

                await this.postModel.findByIdAndUpdate(
                    postId,
                    {
                        $set: {
                            embedding,
                            embeddingModel: this.embeddingService.getModelName(),
                            embeddingUpdatedAt: new Date(),
                        }
                    },
                    { new: true }
                );

                this.logger.log(`Embedding generated and stored for post ${postId}`);
            }
        } catch (error) {
            this.logger.error(`Error generating embedding for post ${postId}: ${error.message}`, error.stack);
        }
    }

    // Cập nhật embedding async (không block quá trình update chính)
    private updateEmbeddingAsync(postId: string, content: string, keywords?: string): void {
        setTimeout(async () => {
            try {
                await this.updateEmbedding(postId, content, keywords);
            } catch (error) {
                this.logger.error(`Failed to update embedding for post ${postId}: ${error.message}`);
            }
        }, 1000);
    }

    // Cập nhật embedding cho post
    private async updateEmbedding(postId: string, content: string, keywords?: string): Promise<void> {
        try {
            const textForEmbedding = `${content} ${keywords || ''}`.trim();

            if (textForEmbedding && textForEmbedding.length > 0) {
                const embedding = await this.embeddingService.generateEmbedding(textForEmbedding);

                await this.postModel.updateOne(
                    { _id: postId },
                    {
                        $set: {
                            embedding,
                            embeddingModel: this.embeddingService.getModelName(),
                            embeddingUpdatedAt: new Date(),
                        }
                    }
                );

                this.logger.log(`Updated embedding for post ${postId}`);
            }
        } catch (error) {
            this.logger.error(`Error updating embedding for post ${postId}: ${error.message}`);
        }
    }

    async searchPosts(query: string) {
        const queryVector = await this.embeddingService.generateEmbedding(query);
        const results = await this.postModel.aggregate([
            {
            $vectorSearch: {
                index: 'vector_index',
                path: 'embedding', // field chứa embedding
                queryVector: queryVector,
                numCandidates: 100,
                limit: 10,
            },
            },
            {
            $project: {
                title: 1,
                content: 1,
                keywords: 1,
                score: { $meta: 'vectorSearchScore' },
            },
            },
        ]);

        return results;
        }


    //hàm kiểm tra bài viết có keyword hay chưa
    async hasKeywords(post: Post) {
        return post.keywords && post.keywords.trim().length > 0;
    }

    //kiểm tra bài viết có embedding hay chưa
    async hasEmbedding(post: Post) {
        return post.embedding && Array.isArray(post.embedding) && post.embedding.length > 0;
    }

    async updatePostKeywords(postId: string, keywords: string): Promise<void> {
        try {
            const post = await this.postModel.findById(postId);
            if (!post) {
                throw new NotFoundException('Post not found');
            }

            post.keywords = keywords;
            await post.save();
            this.logger.log(`Updated keywords for post ${postId}`);
        } catch (error) {
            this.logger.error(`Error updating keywords for post ${postId}: ${error.message}`);
            throw error;
        }
    }

    // async semanticSearch(
    //     query: string,
    //     limit: number = 10,
    //     minSimilarity: number = 0.7
    // ): Promise<Array<{ post: Post; similarity: number }>> {
    //     try {
    //         return await this.vectorSearchService.semanticSearch(query, limit, minSimilarity);
    //     } catch (error) {
    //         this.logger.error('Error in semantic search:', error);
    //         throw new InternalServerErrorException('Lỗi khi tìm kiếm ngữ nghĩa');
    //     }
    // }
}<|MERGE_RESOLUTION|>--- conflicted
+++ resolved
@@ -1,4 +1,4 @@
-import { Injectable, NotFoundException, BadRequestException, InternalServerErrorException } from '@nestjs/common';
+import { Injectable, NotFoundException, BadRequestException, InternalServerErrorException, Logger } from '@nestjs/common';
 import { InjectModel } from '@nestjs/mongoose';
 import { Post } from 'src/schemas/Post.schema';
 import { Model } from 'mongoose';
@@ -16,10 +16,7 @@
 
 @Injectable()
 export class PostService {
-<<<<<<< HEAD
-=======
     private readonly logger = new Logger(PostService.name);
->>>>>>> 829e5b07
     constructor(
         @InjectModel(User.name) private userModel: Model<User>,
         @InjectModel(Doctor.name) private doctorModel: Model<Doctor>,
@@ -32,31 +29,36 @@
 
     private async findOwnerById(ownerId: string): Promise<User | Doctor> {
         try {
-            const owner = await this.userModel.findById(ownerId).lean()
-                || await this.doctorModel.findById(ownerId).lean();
+            const owner = await this.userModel.findById(ownerId).lean() ||
+                await this.doctorModel.findById(ownerId).lean();
 
             if (!owner) {
-                throw new NotFoundException(`Không tìm thấy người dùng với id  ${ownerId}`);
+                throw new NotFoundException(`Không tìm thấy người dùng với id ${ownerId}`);
             }
             return owner;
         } catch (error) {
-            console.error(`Error finding owner: ${error.message}`);
+            this.logger.error(`Error finding owner: ${error.message}`);
             throw new InternalServerErrorException('Lỗi khi tìm người dùng');
         }
     }
 
     async create(createPostDto: CreatePostDto): Promise<Post> {
+        let savedPost: Post;
         try {
             const uploadedMediaUrls: string[] = [];
 
+            // Upload từng ảnh nếu có
             if (createPostDto.images && createPostDto.images.length > 0) {
                 for (const file of createPostDto.images) {
                     try {
-                        const uploadResult = await this.cloudinaryService.uploadFile(file, `Posts/${createPostDto.userId}`);
+                        const uploadResult = await this.cloudinaryService.uploadFile(
+                            file,
+                            `Posts/${createPostDto.userId}`
+                        );
                         uploadedMediaUrls.push(uploadResult.secure_url);
-                        console.log('Ảnh đã tải lên Cloudinary:', uploadResult.secure_url);
+                        this.logger.log(`Ảnh đã tải lên Cloudinary: ${uploadResult.secure_url}`);
                     } catch (error) {
-                        console.error('Lỗi Cloudinary khi upload media:', error);
+                        this.logger.error('Lỗi Cloudinary khi upload media:', error);
                         throw new BadRequestException('Lỗi khi tải media lên Cloudinary');
                     }
                 }
@@ -64,19 +66,23 @@
 
             const nowVN = dayjs().add(7, "hour").toDate();
 
-            const createdPost = new this.postModel({
+            // Tạo document post mới
+            const postData = new this.postModel({
                 user: createPostDto.userId,
                 userModel: createPostDto.userModel,
                 content: createPostDto.content,
                 media: uploadedMediaUrls,
                 keywords: createPostDto.keywords || '',
+                isHidden: false,
+
+                embedding: [],
+                embeddingModel: '',
+                embeddingUpdatedAt: null,
+
                 createdAt: nowVN,
                 updatedAt: nowVN
             });
 
-<<<<<<< HEAD
-            return createdPost.save();
-=======
             savedPost = await postData.save();
 
             this.logger.log(`Post created successfully with ID: ${savedPost._id}`);
@@ -85,18 +91,13 @@
             this.generateEmbeddingAsync(savedPost._id.toString(), savedPost.keywords);
 
             return savedPost;
->>>>>>> 829e5b07
-        } catch (error) {
-            console.error('Error creating post:', error);
+        } catch (error) {
+            this.logger.error('Error creating post:', error);
             throw new InternalServerErrorException('Lỗi khi tạo bài viết');
         }
     }
 
-<<<<<<< HEAD
-    async getAll(limit: number, skip: number): Promise<{ posts: Post[]; hasMore: boolean }> {
-=======
     async getAll(limit: number, skip: number): Promise<{ posts: Post[]; hasMore: boolean; total: number }> {
->>>>>>> 829e5b07
         try {
             const total = await this.postModel.countDocuments({
                 $or: [{ isHidden: false }, { isHidden: { $exists: false } }],
@@ -115,9 +116,9 @@
 
             const hasMore = skip + posts.length < total;
 
-            return { posts, hasMore };
-        } catch (error) {
-            console.error('Error getting paginated posts:', error);
+            return { posts, hasMore, total };
+        } catch (error) {
+            this.logger.error('Error getting paginated posts:', error);
             throw new InternalServerErrorException('Lỗi khi lấy danh sách bài viết');
         }
     }
@@ -133,11 +134,11 @@
                 .exec();
 
             if (!post) {
-                throw new NotFoundException(`Không tìm thấy bài viết với id  ${id}`);
+                throw new NotFoundException(`Không tìm thấy bài viết với id ${id}`);
             }
             return post;
         } catch (error) {
-            console.error('Error getting post:', error);
+            this.logger.error('Error getting post:', error);
             throw new InternalServerErrorException('Lỗi khi lấy bài viết');
         }
     }
@@ -147,7 +148,7 @@
             const cacheKey = `posts_by_owner_${ownerId}`;
             await this.cacheService.deleteCache(cacheKey);
         } catch (error) {
-            console.error('Error deleting cache:', error);
+            this.logger.error('Error deleting cache:', error);
         }
     }
 
@@ -159,7 +160,7 @@
                     user: ownerId,
                     $or: [
                         { isHidden: false },
-                        { isHidden: { $exists: false } } //để xử lý các bài viết cũ chưa có trường này
+                        { isHidden: { $exists: false } }
                     ]
                 })
                 .sort({ createdAt: -1 })
@@ -171,44 +172,62 @@
 
             return posts;
         } catch (error) {
-            console.error('Error getting posts by owner:', error);
+            this.logger.error('Error getting posts by owner:', error);
             throw new InternalServerErrorException('Lỗi khi lấy bài viết của người dùng');
         }
     }
 
     async update(id: string, updatePostDto: UpdatePostDto) {
-        try {
+        let updatedPost: Post;
+
+        try {
+            this.logger.log(`Updating post ${id} with data:`, JSON.stringify(updatePostDto, null, 2));
+
             const existingPost = await this.postModel.findById(id);
-            if (!existingPost) throw new NotFoundException('Post not found');
-
-            // Giữ lại media cũ nếu không có media mới được gửi lên
+            if (!existingPost) {
+                throw new NotFoundException('Post not found');
+            }
+
             const mediaUrls = updatePostDto.media ?? existingPost.media ?? [];
-
-            // Xử lý ảnh mới nếu có
             const images = (updatePostDto.images ?? []) as Express.Multer.File[];
+
+            // Upload ảnh mới nếu có
             if (images.length > 0) {
                 const newMediaUrls: string[] = [];
                 for (const file of images) {
                     const uploadResult = await this.cloudinaryService.uploadFile(
                         file,
-                        `Posts/${existingPost.user}`,
+                        `Posts/${existingPost.user}`
                     );
                     newMediaUrls.push(uploadResult.secure_url);
                 }
-                // Kết hợp ảnh cũ và ảnh mới
                 existingPost.media = [...mediaUrls, ...newMediaUrls];
             } else if (updatePostDto.media) {
-                // Nếu chỉ cập nhật media (không có ảnh mới)
                 existingPost.media = updatePostDto.media;
             }
 
-            if (updatePostDto.content) {
+            // Cập nhật content & keywords
+            if (updatePostDto.content !== undefined) {
                 existingPost.content = updatePostDto.content;
             }
 
-            return await existingPost.save();
-        } catch (error) {
-            console.error('Error updating post:', error);
+            if (updatePostDto.keywords !== undefined) {
+                existingPost.keywords = updatePostDto.keywords;
+            }
+
+            updatedPost = await existingPost.save();
+
+            this.logger.log(`Post updated successfully:`, JSON.stringify((updatedPost as any).toObject(), null, 2));
+
+            // Nếu có thay đổi content/keywords -> cập nhật embedding
+            if (updatePostDto.content !== undefined || updatePostDto.keywords !== undefined) {
+                this.updateEmbeddingAsync(updatedPost._id.toString(), updatedPost.content, updatedPost.keywords);
+            }
+
+            return updatedPost;
+
+        } catch (error) {
+            this.logger.error(`Error updating post ${id}:`, error);
             throw new InternalServerErrorException('Lỗi khi cập nhật bài viết');
         }
     }
@@ -226,7 +245,7 @@
 
             return { message: `Post with id ${id} deleted successfully` };
         } catch (error) {
-            console.error('Error deleting post:', error);
+            this.logger.error('Error deleting post:', error);
             throw new InternalServerErrorException('Lỗi khi xóa bài viết');
         }
     }
@@ -243,53 +262,6 @@
             .populate('user', '_id name avatarURL');
     }
 
-<<<<<<< HEAD
-    /**
-     * Tìm kiếm ngữ nghĩa bằng vector database
-     */
-    async semanticSearch(
-        query: string,
-        limit: number = 10,
-        minSimilarity: number = 0.5
-    ): Promise<Array<{ post: Post; similarity: number }>> {
-        try {
-            return await this.vectorSearchService.semanticSearch(query, limit, minSimilarity);
-        } catch (error) {
-            throw new InternalServerErrorException('Lỗi khi tìm kiếm ngữ nghĩa');
-        }
-    }
-
-    // /**
-    //  * Tìm bài viết tương tự dựa vào embedding
-    //  */
-    // async findSimilarPosts(
-    //     postId: string,
-    //     limit: number = 5,
-    //     minSimilarity: number = 0.6
-    // ): Promise<Array<{ post: Post; similarity: number }>> {
-    //     try {
-    //         const post = await this.postModel.findById(postId);
-    //         if (!post) {
-    //             throw new NotFoundException('Post not found');
-    //         }
-
-    //         // Nếu chưa có embedding thì generate trước (trả về rỗng tạm thời)
-    //         if (!post.embedding || !Array.isArray(post.embedding) || post.embedding.length === 0) {
-    //             this.generateEmbeddingAsync(postId, post.content, post.keywords);
-    //             return [];
-    //         }
-
-    //         return await this.vectorSearchService.findSimilarPosts(
-    //             post.embedding,
-    //             limit,
-    //             minSimilarity,
-    //             postId
-    //         );
-    //     } catch (error) {
-    //         throw new InternalServerErrorException('Lỗi khi tìm bài viết tương tự');
-    //     }
-    // }
-=======
     // Tìm bài viết tương tự dựa trên embedding của bài viết hiện tại
     async findSimilarPosts(
         postId: string,
@@ -319,7 +291,6 @@
             throw new InternalServerErrorException('Lỗi khi tìm bài viết tương tự');
         }
     }
->>>>>>> 829e5b07
 
     // Kết hợp tìm kiếm ngữ nghĩa và từ khóa
     async hybridSearch(q: string, limit = 5, minSimilarity = 0.75) {
@@ -474,26 +445,26 @@
         const queryVector = await this.embeddingService.generateEmbedding(query);
         const results = await this.postModel.aggregate([
             {
-            $vectorSearch: {
-                index: 'vector_index',
-                path: 'embedding', // field chứa embedding
-                queryVector: queryVector,
-                numCandidates: 100,
-                limit: 10,
-            },
+                $vectorSearch: {
+                    index: 'vector_index',
+                    path: 'embedding', // field chứa embedding
+                    queryVector: queryVector,
+                    numCandidates: 100,
+                    limit: 10,
+                },
             },
             {
-            $project: {
-                title: 1,
-                content: 1,
-                keywords: 1,
-                score: { $meta: 'vectorSearchScore' },
-            },
+                $project: {
+                    title: 1,
+                    content: 1,
+                    keywords: 1,
+                    score: { $meta: 'vectorSearchScore' },
+                },
             },
         ]);
 
         return results;
-        }
+    }
 
 
     //hàm kiểm tra bài viết có keyword hay chưa
