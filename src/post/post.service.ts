import { Injectable, NotFoundException, BadRequestException, InternalServerErrorException, Logger } from '@nestjs/common';
import { InjectModel } from '@nestjs/mongoose';
import { Post } from 'src/schemas/Post.schema';
import { Model } from 'mongoose';
import { CreatePostDto } from 'src/post/dto/createPost.dto';
import { UpdatePostDto } from 'src/post/dto/updatePost.dto';
import { CloudinaryService } from 'src/cloudinary/cloudinary.service';
import { Doctor } from 'src/schemas/doctor.schema';
import { User } from 'src/schemas/user.schema';
import { CacheService } from 'src/cache.service';
import { Express } from 'express';
import * as dayjs from 'dayjs';
import { EmbeddingService } from 'src/embedding/embedding.service';
import { VectorSearchService } from 'src/vector-db/vector-db.service';
import { QdrantService } from 'src/vector-db/qdrant-vectordb.service';
import { title } from 'process';
import { use } from 'passport';

@Injectable()
export class PostService {
    private readonly logger = new Logger(PostService.name);
    constructor(
        @InjectModel(User.name) private userModel: Model<User>,
        @InjectModel(Doctor.name) private doctorModel: Model<Doctor>,
        @InjectModel(Post.name) private postModel: Model<Post>,
        private cloudinaryService: CloudinaryService,
        private cacheService: CacheService,
        private embeddingService: EmbeddingService,
        private vectorSearchService: VectorSearchService,
        private qdrantService: QdrantService,
    ) { }

    private async findOwnerById(ownerId: string): Promise<User | Doctor> {
        try {
            const owner = await this.userModel.findById(ownerId).lean() ||
                await this.doctorModel.findById(ownerId).lean();

            if (!owner) {
                throw new NotFoundException(`Không tìm thấy người dùng với id ${ownerId}`);
            }
            return owner;
        } catch (error) {
            this.logger.error(`Error finding owner: ${error.message}`);
            throw new InternalServerErrorException('Lỗi khi tìm người dùng');
        }
    }

    async create(createPostDto: CreatePostDto): Promise<Post> {
        let savedPost: Post;
        try {
            const uploadedMediaUrls: string[] = [];

            // Upload từng ảnh nếu có
            if (createPostDto.images && createPostDto.images.length > 0) {
                for (const file of createPostDto.images) {
                    try {
                        const uploadResult = await this.cloudinaryService.uploadFile(
                            file,
                            `Posts/${createPostDto.userId}`
                        );
                        uploadedMediaUrls.push(uploadResult.secure_url);
                        this.logger.log(`Ảnh đã tải lên Cloudinary: ${uploadResult.secure_url}`);
                    } catch (error) {
                        this.logger.error('Lỗi Cloudinary khi upload media:', error);
                        throw new BadRequestException('Lỗi khi tải media lên Cloudinary');
                    }
                }
            }

            const nowVN = dayjs().add(7, "hour").toDate();

            // Tạo document post mới
            const postData = new this.postModel({
                user: createPostDto.userId,
                userModel: createPostDto.userModel,
                content: createPostDto.content,
                media: uploadedMediaUrls,
                keywords: createPostDto.keywords || '',
                isHidden: false,

                embedding: [],
                embeddingModel: '',
                embeddingUpdatedAt: null,

                createdAt: nowVN,
                updatedAt: nowVN
            });

            savedPost = await postData.save();

            this.logger.log(`Post created successfully with ID: ${savedPost._id}`);

            // Tạo embedding async (không block quá trình create)
            this.generateEmbeddingAsync(savedPost._id.toString(), savedPost.keywords, savedPost.content);

            return savedPost;
        } catch (error) {
            this.logger.error('Error creating post:', error);
            throw new InternalServerErrorException('Lỗi khi tạo bài viết');
        }
    }

    async getAll(limit: number, skip: number): Promise<{ posts: Post[]; hasMore: boolean; total: number }> {
        try {
            const total = await this.postModel.countDocuments({
                $or: [{ isHidden: false }, { isHidden: { $exists: false } }],
            });

            const posts = await this.postModel
                .find({ $or: [{ isHidden: false }, { isHidden: { $exists: false } }] })
                .sort({ createdAt: -1 })
                .skip(skip)
                .limit(limit)
                .populate({
                    path: 'user',
                    select: 'name imageUrl avatarURL',
                })
                .exec();

            const hasMore = skip + posts.length < total;

            return { posts, hasMore, total };
        } catch (error) {
            this.logger.error('Error getting paginated posts:', error);
            throw new InternalServerErrorException('Lỗi khi lấy danh sách bài viết');
        }
    }

    async getOne(id: string): Promise<Post> {
        try {
            const post = await this.postModel
                .findById(id)
                .populate({
                    path: 'user',
                    select: 'name avatarURL',
                })
                .exec();

            if (!post) {
                throw new NotFoundException(`Không tìm thấy bài viết với id ${id}`);
            }
            return post;
        } catch (error) {
            this.logger.error('Error getting post:', error);
            throw new InternalServerErrorException('Lỗi khi lấy bài viết');
        }
    }

    async deleteCache(ownerId: string) {
        try {
            const cacheKey = `posts_by_owner_${ownerId}`;
            await this.cacheService.deleteCache(cacheKey);
        } catch (error) {
            this.logger.error('Error deleting cache:', error);
        }
    }

    async getByUserId(
        ownerId: string,
        limit: number,
        skip: number
    ): Promise<{ posts: Post[]; hasMore: boolean; total: number }> {
        try {
            await this.findOwnerById(ownerId);

            const filter = {
                user: ownerId,
                $or: [{ isHidden: false }, { isHidden: { $exists: false } }],
            };

            const total = await this.postModel.countDocuments(filter);

            const posts = await this.postModel
                .find(filter)
                .sort({ createdAt: -1 })
                .skip(skip)
                .limit(limit)
                .populate({
                    path: 'user',
                    select: 'name imageUrl avatarURL',
                })
                .exec();

            const hasMore = skip + posts.length < total;
            console.log(posts, hasMore, total);
            return { posts, hasMore, total };
        } catch (error) {
            this.logger.error('Error getting posts by owner:', error);
            throw new InternalServerErrorException('Lỗi khi lấy bài viết của người dùng');
        }
    }


    async update(id: string, updatePostDto: UpdatePostDto) {
        let updatedPost: Post;

        try {
            this.logger.log(`Updating post ${id} with data:`, JSON.stringify(updatePostDto, null, 2));

            const existingPost = await this.postModel.findById(id);
            if (!existingPost) {
                throw new NotFoundException('Post not found');
            }

            const mediaUrls = updatePostDto.media ?? existingPost.media ?? [];
            const images = (updatePostDto.images ?? []) as Express.Multer.File[];

            // Upload ảnh mới nếu có
            if (images.length > 0) {
                const newMediaUrls: string[] = [];
                for (const file of images) {
                    const uploadResult = await this.cloudinaryService.uploadFile(
                        file,
                        `Posts/${existingPost.user}`
                    );
                    newMediaUrls.push(uploadResult.secure_url);
                }
                existingPost.media = [...mediaUrls, ...newMediaUrls];
            } else if (updatePostDto.media) {
                existingPost.media = updatePostDto.media;
            }

            // Cập nhật content & keywords
            if (updatePostDto.content !== undefined) {
                existingPost.content = updatePostDto.content;
            }

            if (updatePostDto.keywords !== undefined) {
                existingPost.keywords = updatePostDto.keywords;
            }

            updatedPost = await existingPost.save();

            this.logger.log(`Post updated successfully:`, JSON.stringify((updatedPost as any).toObject(), null, 2));

            // Nếu có thay đổi content/keywords -> cập nhật embedding
            if (updatePostDto.content !== undefined || updatePostDto.keywords !== undefined) {
                this.updateEmbeddingAsync(updatedPost._id.toString(), updatedPost.content, updatedPost.keywords);
            }

            return updatedPost;

        } catch (error) {
            this.logger.error(`Error updating post ${id}:`, error);
            throw new InternalServerErrorException('Lỗi khi cập nhật bài viết');
        }
    }

    async delete(id: string): Promise<{ message: string }> {
        try {
            const updated = await this.postModel.findByIdAndUpdate(
                id,
                { isHidden: true },
                { new: true }
            );
            if (!updated) {
                throw new NotFoundException(`Post with id ${id} not found`);
            }

            return { message: `Post with id ${id} deleted successfully` };
        } catch (error) {
            this.logger.error('Error deleting post:', error);
            throw new InternalServerErrorException('Lỗi khi xóa bài viết');
        }
    }

    async search(query: string) {
        return this.postModel.find({
            $or: [
                { title: { $regex: query, $options: 'i' } },
                { content: { $regex: query, $options: 'i' } },
                { keywords: { $regex: query, $options: 'i' } }
            ]
        })
            .limit(5)
            .populate('user', '_id name avatarURL');
    }

    // Tìm bài viết tương tự dựa trên embedding của bài viết hiện tại
    async findSimilarPosts(
        postId: string,
        limit: number = 5,
        minSimilarity: number = 0.5
    ): Promise<Array<{ post: Post; similarity: number }>> {
        try {
            const post = await this.postModel.findById(postId);
            if (!post) {
                throw new NotFoundException('Post not found');
            }

            // Nếu chưa có embedding thì generate trước (trả về rỗng tạm thời)
            if (!post.embedding || !Array.isArray(post.embedding) || post.embedding.length === 0) {
                await this.generateEmbeddingAsync(postId, post.keywords, post.content);
            }

            return await this.vectorSearchService.findSimilarPosts(
                post.embedding,
                limit,
                minSimilarity,
                postId
            );
        } catch (error) {
            this.logger.error('Error finding similar posts:', error);
            throw new InternalServerErrorException('Lỗi khi tìm bài viết tương tự');
        }
    }

    // Kết hợp tìm kiếm ngữ nghĩa và từ khóa
    async hybridSearch(q: string, limit = 5, minSimilarity = 0.75) {
        // 1. Tạo embedding cho query
        const queryEmbedding = await this.embeddingService.generateEmbedding(q);

        // 2. Lấy toàn bộ posts
        const posts = await this.postModel.find({ isHidden: false });

        // 3. Tính cosine similarity
        const withSimilarity = posts.map((post: any) => {
            const similarity = this.cosineSimilarity(queryEmbedding, post.embedding);
            return { post, similarity };
        });

        // 4. Lọc semantic
        const semanticResults = withSimilarity
            .filter((item) => item.similarity >= minSimilarity)
            .map((item) => ({
                ...item,
                keywordScore: 0,
            }));

        // 5. Full-text search
        const regex = new RegExp(q, 'i');
        const keywordResults = await this.postModel.find({
            $or: [{ keywords: regex }],
            isHidden: false,
        });

        const keywordWithScore = keywordResults.map((post: any) => ({
            post,
            similarity: 0,
            keywordScore: 1, // cho điểm 1 nếu match exact keyword
        }));

        // 6. Gộp 2 danh sách
        const combined = [...semanticResults, ...keywordWithScore];

        // 7. Tính finalScore (kết hợp semantic & keyword)
        const results = combined.map((item) => ({
            post: item.post,
            similarity: item.similarity,
            keywordScore: item.keywordScore,
            finalScore: item.similarity * 0.7 + item.keywordScore * 0.3, // α=0.7, β=0.3
        }));

        // 8. Sắp xếp theo finalScore
        return results
            .sort((a, b) => b.finalScore - a.finalScore)
            .slice(0, limit);
    }


    //Tính cosine similarity giữa 2 vector
    private cosineSimilarity(vecA: number[], vecB: number[]): number {
        const dot = vecA.reduce((sum, a, i) => sum + a * vecB[i], 0);
        const normA = Math.sqrt(vecA.reduce((sum, a) => sum + a * a, 0));
        const normB = Math.sqrt(vecB.reduce((sum, b) => sum + b * b, 0));
        return dot / (normA * normB);
    }


    //Hàm tạo embedding async cho post (nhằm tránh block quá trình tạo post chính)
    async generateEmbeddingAsync(postId: string, keywords?: string, content?: string): Promise<void> {
        try {
            await this.generateAndStoreEmbedding(postId, keywords, content);
        } catch (error) {
            this.logger.error(`Failed to generate embedding for post ${postId}: ${error.message}`);
        }
    }

    // trong PostService
    async generateAndStoreEmbedding(postId: string, keywords?: string, content?: string): Promise<void> {
        try {
            const existingPost = await this.postModel.findById(postId).select('_id content keywords embedding');
            if (!existingPost) {
                this.logger.warn(`Post ${postId} not found when generating embedding`);
                return;
            }

            if (existingPost.embedding && Array.isArray(existingPost.embedding) && existingPost.embedding.length > 0) {
                this.logger.log(`Post ${postId} already has embedding, skipping`);
                return;
            }

            const textForEmbedding = `${keywords || ''}`.trim();

            if (!textForEmbedding) return;

            this.logger.log(`Generating embedding for post ${postId}`);
            const embedding = await this.embeddingService.generateEmbedding(textForEmbedding);

            // debug log cơ bản
            this.logger.debug('Embedding raw preview', {
                length: Array.isArray(embedding) ? embedding.length : 'not-array',
                sample: Array.isArray(embedding) ? embedding.slice(0, 5) : embedding
            });

            // Lưu embedding vào Mongo (optional)
            await this.postModel.findByIdAndUpdate(
                postId,
                {
                    $set: {
                        embedding,
                        embeddingModel: this.embeddingService.getModelName(),
                        embeddingUpdatedAt: new Date(),
                    }
                },
                { new: true }
            );

            // Chuẩn hóa payload và id trước khi upsert
            const safeId = postId.toString();
            const safePayload = {
                postId: safeId,
                //content: content ?? '',
                keywords: keywords ?? ''
            };

            // Gọi upsert — QdrantService sẽ validate và throw nếu sai
            await this.qdrantService.upsertPost(safeId, embedding, safePayload);

            this.logger.log(`Embedding generated and stored for post ${postId}`);
        } catch (error: any) {
            this.logger.error(`Error generating embedding for post ${postId}: ${error.message}`, error.stack || error);
        }
    }

    // Cập nhật embedding async (không block quá trình update chính)
    private updateEmbeddingAsync(postId: string, content: string, keywords?: string): void {
        setTimeout(async () => {
            try {
                await this.updateEmbedding(postId, content, keywords);
            } catch (error) {
                this.logger.error(`Failed to update embedding for post ${postId}: ${error.message}`);
            }
        }, 1000);
    }

    // Cập nhật embedding cho post
    private async updateEmbedding(postId: string, content: string, keywords?: string): Promise<void> {
        try {
            const textForEmbedding = `${content} ${keywords || ''}`.trim();

            if (textForEmbedding && textForEmbedding.length > 0) {
                const embedding = await this.embeddingService.generateEmbedding(textForEmbedding);

                await this.postModel.updateOne(
                    { _id: postId },
                    {
                        $set: {
                            embedding,
                            embeddingModel: this.embeddingService.getModelName(),
                            embeddingUpdatedAt: new Date(),
                        }
                    }
                );

                this.logger.log(`Updated embedding for post ${postId}`);
            }
        } catch (error) {
            this.logger.error(`Error updating embedding for post ${postId}: ${error.message}`);
        }
    }

    async searchPosts(query: string) {
        const queryVector = await this.embeddingService.generateEmbedding(query);

        const results = await this.postModel.aggregate([
            {
                $vectorSearch: {
                    index: 'vector_index',
                    path: 'embedding', // field chứa embedding
                    queryVector: queryVector,
                    numCandidates: 100,
                    limit: 10,
                },
            },
            {
                $lookup: {
                    from: 'users',              // tên collection MongoDB (chữ thường, số nhiều)
                    localField: 'user',         // field trong post
                    foreignField: '_id',        // field trong user
                    as: 'user',
                },
            },
            {
                $unwind: {
                    path: '$user',
                    preserveNullAndEmptyArrays: true, // tránh lỗi nếu không có user
                },
            },
            {
                $project: {
                    title: 1,
                    content: 1,
                    keywords: 1,
                    media: 1,
                    user: {
                        _id: 1,
                        name: 1,
                        email: 1,
                        avatar: 1,
                    },
                    score: { $meta: 'vectorSearchScore' },
                },
            },
            { $match: { score: { $gte: 0.7 } } }, // lọc kết quả score thấp
        ]);

        return results;
    }


<<<<<<< HEAD
        const results = await this.qdrantService.findSimilarPostsQdrant(queryVector, 10, 0.70);
=======
    // async searchPosts(query: string) {
    //     const queryVector = await this.embeddingService.generateEmbedding(query);
>>>>>>> 14106c98

    //     const results = await this.qdrantService.findSimilarPostsQdrant(queryVector, 10, 0.5);

    //     // Lấy detail từ Mongo bằng id
    //     const ids = results.map(r => r.postId);
    //     const posts = await this.postModel.find({ _id: { $in: ids } }, { embedding: 0 }).populate('user', 'name avatarURL');

    //     // Trả về post trực tiếp với similarity score được thêm vào
    //     return results.map(r => {
    //         const post = posts.find(p => p._id.toString() === r.postId);
    //         return {
    //             ...post?.toObject(), // Spread post data directly
    //             similarity: r.similarity
    //         };
    //     }).filter(item => item._id); // Filter out any null posts
    // }

    //hàm kiểm tra bài viết có keyword hay chưa
    async hasKeywords(post: Post) {
        return post.keywords && post.keywords.trim().length > 0;
    }

    //kiểm tra bài viết có embedding hay chưa
    async hasEmbedding(post: Post) {
        return post.embedding && Array.isArray(post.embedding) && post.embedding.length > 0;
    }

    async updatePostKeywords(postId: string, keywords: string): Promise<void> {
        try {
            const post = await this.postModel.findById(postId);
            if (!post) {
                throw new NotFoundException('Post not found');
            }

            post.keywords = keywords;
            await post.save();
            this.generateAndStoreEmbedding(postId, keywords, post.content);
            this.logger.log(`Updated keywords for post ${postId}`);
        } catch (error) {
            this.logger.error(`Error updating keywords for post ${postId}: ${error.message}`);
            throw error;
        }
    }

    // async semanticSearch(
    //     query: string,
    //     limit: number = 10,
    //     minSimilarity: number = 0.7
    // ): Promise<Array<{ post: Post; similarity: number }>> {
    //     try {
    //         return await this.vectorSearchService.semanticSearch(query, limit, minSimilarity);
    //     } catch (error) {
    //         this.logger.error('Error in semantic search:', error);
    //         throw new InternalServerErrorException('Lỗi khi tìm kiếm ngữ nghĩa');
    //     }
    // }
}<|MERGE_RESOLUTION|>--- conflicted
+++ resolved
@@ -470,77 +470,73 @@
         }
     }
 
+    // async searchPosts(query: string) {
+    //     const queryVector = await this.embeddingService.generateEmbedding(query);
+
+    //     const results = await this.postModel.aggregate([
+    //         {
+    //             $vectorSearch: {
+    //                 index: 'vector_index',
+    //                 path: 'embedding', // field chứa embedding
+    //                 queryVector: queryVector,
+    //                 numCandidates: 100,
+    //                 limit: 10,
+    //             },
+    //         },
+    //         {
+    //             $lookup: {
+    //                 from: 'users',              // tên collection MongoDB (chữ thường, số nhiều)
+    //                 localField: 'user',         // field trong post
+    //                 foreignField: '_id',        // field trong user
+    //                 as: 'user',
+    //             },
+    //         },
+    //         {
+    //             $unwind: {
+    //                 path: '$user',
+    //                 preserveNullAndEmptyArrays: true, // tránh lỗi nếu không có user
+    //             },
+    //         },
+    //         {
+    //             $project: {
+    //                 title: 1,
+    //                 content: 1,
+    //                 keywords: 1,
+    //                 media: 1,
+    //                 user: {
+    //                     _id: 1,
+    //                     name: 1,
+    //                     email: 1,
+    //                     avatar: 1,
+    //                 },
+    //                 score: { $meta: 'vectorSearchScore' },
+    //             },
+    //         },
+    //         { $match: { score: { $gte: 0.7 } } }, // lọc kết quả score thấp
+    //     ]);
+
+    //     return results;
+    // }
+
+
     async searchPosts(query: string) {
         const queryVector = await this.embeddingService.generateEmbedding(query);
 
-        const results = await this.postModel.aggregate([
-            {
-                $vectorSearch: {
-                    index: 'vector_index',
-                    path: 'embedding', // field chứa embedding
-                    queryVector: queryVector,
-                    numCandidates: 100,
-                    limit: 10,
-                },
-            },
-            {
-                $lookup: {
-                    from: 'users',              // tên collection MongoDB (chữ thường, số nhiều)
-                    localField: 'user',         // field trong post
-                    foreignField: '_id',        // field trong user
-                    as: 'user',
-                },
-            },
-            {
-                $unwind: {
-                    path: '$user',
-                    preserveNullAndEmptyArrays: true, // tránh lỗi nếu không có user
-                },
-            },
-            {
-                $project: {
-                    title: 1,
-                    content: 1,
-                    keywords: 1,
-                    media: 1,
-                    user: {
-                        _id: 1,
-                        name: 1,
-                        email: 1,
-                        avatar: 1,
-                    },
-                    score: { $meta: 'vectorSearchScore' },
-                },
-            },
-            { $match: { score: { $gte: 0.7 } } }, // lọc kết quả score thấp
-        ]);
-
-        return results;
-    }
-
-
-<<<<<<< HEAD
-        const results = await this.qdrantService.findSimilarPostsQdrant(queryVector, 10, 0.70);
-=======
-    // async searchPosts(query: string) {
-    //     const queryVector = await this.embeddingService.generateEmbedding(query);
->>>>>>> 14106c98
-
-    //     const results = await this.qdrantService.findSimilarPostsQdrant(queryVector, 10, 0.5);
-
-    //     // Lấy detail từ Mongo bằng id
-    //     const ids = results.map(r => r.postId);
-    //     const posts = await this.postModel.find({ _id: { $in: ids } }, { embedding: 0 }).populate('user', 'name avatarURL');
-
-    //     // Trả về post trực tiếp với similarity score được thêm vào
-    //     return results.map(r => {
-    //         const post = posts.find(p => p._id.toString() === r.postId);
-    //         return {
-    //             ...post?.toObject(), // Spread post data directly
-    //             similarity: r.similarity
-    //         };
-    //     }).filter(item => item._id); // Filter out any null posts
-    // }
+        const results = await this.qdrantService.findSimilarPostsQdrant(queryVector, 10, 0.1);
+
+        // Lấy detail từ Mongo bằng id
+        const ids = results.map(r => r.postId);
+        const posts = await this.postModel.find({ _id: { $in: ids } }, { embedding: 0 }).populate('user', 'name avatarURL');
+
+        // Trả về post trực tiếp với similarity score được thêm vào
+        return results.map(r => {
+            const post = posts.find(p => p._id.toString() === r.postId);
+            return {
+                ...post?.toObject(), // Spread post data directly
+                similarity: r.similarity
+            };
+        }).filter(item => item._id); // Filter out any null posts
+    }
 
     //hàm kiểm tra bài viết có keyword hay chưa
     async hasKeywords(post: Post) {
