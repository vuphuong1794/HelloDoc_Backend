import { Injectable, NotFoundException, BadRequestException, InternalServerErrorException } from '@nestjs/common';
import { InjectModel } from '@nestjs/mongoose';
import { Post } from 'src/schemas/Post.schema';
import { Model } from 'mongoose';
import { CreatePostDto } from 'src/post/dto/createPost.dto';
import { UpdatePostDto } from 'src/post/dto/updatePost.dto';
import { CloudinaryService } from 'src/cloudinary/cloudinary.service';
import { Doctor } from 'src/schemas/doctor.schema';
import { User } from 'src/schemas/user.schema';
import { CacheService } from 'src/cache.service';
import { Express } from 'express';
import * as dayjs from 'dayjs';
<<<<<<< HEAD
=======
import { EmbeddingService } from 'src/embedding/embedding.service';
import { VectorSearchService } from 'src/vector-db/vector-db.service';
import { title } from 'process';
>>>>>>> ae6ae9b0

@Injectable()
export class PostService {
    constructor(
        @InjectModel(User.name) private userModel: Model<User>,
        @InjectModel(Doctor.name) private doctorModel: Model<Doctor>,
        @InjectModel(Post.name) private postModel: Model<Post>,
        private cloudinaryService: CloudinaryService,
        private cacheService: CacheService,
    ) { }

    private async findOwnerById(ownerId: string): Promise<User | Doctor> {
        try {
            const owner = await this.userModel.findById(ownerId).lean()
                || await this.doctorModel.findById(ownerId).lean();

            if (!owner) {
                throw new NotFoundException(`Không tìm thấy người dùng với id  ${ownerId}`);
            }
            return owner;
        } catch (error) {
            console.error(`Error finding owner: ${error.message}`);
            throw new InternalServerErrorException('Lỗi khi tìm người dùng');
        }
    }

    async create(createPostDto: CreatePostDto): Promise<Post> {
        try {
            const uploadedMediaUrls: string[] = [];

            if (createPostDto.images && createPostDto.images.length > 0) {
                for (const file of createPostDto.images) {
                    try {
                        const uploadResult = await this.cloudinaryService.uploadFile(file, `Posts/${createPostDto.userId}`);
                        uploadedMediaUrls.push(uploadResult.secure_url);
                        console.log('Ảnh đã tải lên Cloudinary:', uploadResult.secure_url);
                    } catch (error) {
                        console.error('Lỗi Cloudinary khi upload media:', error);
                        throw new BadRequestException('Lỗi khi tải media lên Cloudinary');
                    }
                }
            }

            const nowVN = dayjs().add(7, "hour").toDate();

            const createdPost = new this.postModel({
                user: createPostDto.userId,
                userModel: createPostDto.userModel,
                content: createPostDto.content,
                media: uploadedMediaUrls,
                keywords: createPostDto.keywords || '',
                createdAt: nowVN,
                updatedAt: nowVN
            });

            return createdPost.save();
        } catch (error) {
            console.error('Error creating post:', error);
            throw new InternalServerErrorException('Lỗi khi tạo bài viết');
        }
    }

    async getAll(limit: number, skip: number): Promise<{ posts: Post[]; hasMore: boolean }> {
        try {
            const total = await this.postModel.countDocuments({
                $or: [{ isHidden: false }, { isHidden: { $exists: false } }],
            });

            const posts = await this.postModel
                .find({ $or: [{ isHidden: false }, { isHidden: { $exists: false } }] })
                .sort({ createdAt: -1 })
                .skip(skip)
                .limit(limit)
                .populate({
                    path: 'user',
                    select: 'name imageUrl avatarURL',
                })
                .exec();

            const hasMore = skip + posts.length < total;

            return { posts, hasMore };
        } catch (error) {
            console.error('Error getting paginated posts:', error);
            throw new InternalServerErrorException('Lỗi khi lấy danh sách bài viết');
        }
    }

    async getOne(id: string): Promise<Post> {
        try {
            const post = await this.postModel
                .findById(id)
                .populate({
                    path: 'user',
                    select: 'name avatarURL',
                })
                .exec();

            if (!post) {
                throw new NotFoundException(`Không tìm thấy bài viết với id  ${id}`);
            }
            return post;
        } catch (error) {
            console.error('Error getting post:', error);
            throw new InternalServerErrorException('Lỗi khi lấy bài viết');
        }
    }

    async deleteCache(ownerId: string) {
        try {
            const cacheKey = `posts_by_owner_${ownerId}`;
            await this.cacheService.deleteCache(cacheKey);
        } catch (error) {
            console.error('Error deleting cache:', error);
        }
    }

    async getByUserId(ownerId: string): Promise<Post[]> {
        try {
            await this.findOwnerById(ownerId);
            const posts = await this.postModel
                .find({
                    user: ownerId,
                    $or: [
                        { isHidden: false },
                        { isHidden: { $exists: false } } //để xử lý các bài viết cũ chưa có trường này
                    ]
                })
                .sort({ createdAt: -1 })
                .populate({
                    path: 'user',
                    select: 'name imageUrl avatarURL',
                })
                .exec();

            return posts;
        } catch (error) {
            console.error('Error getting posts by owner:', error);
            throw new InternalServerErrorException('Lỗi khi lấy bài viết của người dùng');
        }
    }

    async update(id: string, updatePostDto: UpdatePostDto) {
        try {
            const existingPost = await this.postModel.findById(id);
            if (!existingPost) throw new NotFoundException('Post not found');

            // Giữ lại media cũ nếu không có media mới được gửi lên
            const mediaUrls = updatePostDto.media ?? existingPost.media ?? [];

            // Xử lý ảnh mới nếu có
            const images = (updatePostDto.images ?? []) as Express.Multer.File[];
            if (images.length > 0) {
                const newMediaUrls: string[] = [];
                for (const file of images) {
                    const uploadResult = await this.cloudinaryService.uploadFile(
                        file,
                        `Posts/${existingPost.user}`,
                    );
                    newMediaUrls.push(uploadResult.secure_url);
                }
                // Kết hợp ảnh cũ và ảnh mới
                existingPost.media = [...mediaUrls, ...newMediaUrls];
            } else if (updatePostDto.media) {
                // Nếu chỉ cập nhật media (không có ảnh mới)
                existingPost.media = updatePostDto.media;
            }

            if (updatePostDto.content) {
                existingPost.content = updatePostDto.content;
            }

            return await existingPost.save();
        } catch (error) {
            console.error('Error updating post:', error);
            throw new InternalServerErrorException('Lỗi khi cập nhật bài viết');
        }
    }

    async delete(id: string): Promise<{ message: string }> {
        try {
            const updated = await this.postModel.findByIdAndUpdate(
                id,
                { isHidden: true },
                { new: true }
            );
            if (!updated) {
                throw new NotFoundException(`Post with id ${id} not found`);
            }

            return { message: `Post with id ${id} deleted successfully` };
        } catch (error) {
            console.error('Error deleting post:', error);
            throw new InternalServerErrorException('Lỗi khi xóa bài viết');
        }
    }

    async search(query: string) {
        return this.postModel.find({
            $or: [
                { title: { $regex: query, $options: 'i' } },
                { content: { $regex: query, $options: 'i' } },
                { category: { $regex: query, $options: 'i' } },
                { keywords: { $regex: query, $options: 'i' } }
            ]
        })
            .limit(5)
            .populate('user', '_id name avatarURL');
    }


<<<<<<< HEAD
    async searchPosts(query: string) {
        const results = await this.postModel.aggregate([
            {
                $search: {
                    index: 'default', // tên index Atlas Search bạn tạo
                    text: {
                        query: query,
                        path: ['content', 'keywords'], // field nào muốn search
                    },
                },
            },
            {
                $project: {
                    content: 1,
                    keywords: 1,
                    score: { $meta: 'searchScore' }, // lấy score giống UI
                },
            },
            {
                $sort: { score: -1 },
            },
        ]);

        return results;
    }

=======
            // Nếu chưa có embedding thì generate trước (trả về rỗng tạm thời)
            if (!post.embedding || !Array.isArray(post.embedding) || post.embedding.length === 0) {
                this.generateEmbeddingAsync(postId, post.content, post.keywords);
                return [];
            }

            return await this.vectorSearchService.findSimilarPosts(
                post.embedding,
                limit,
                minSimilarity,
                postId
            );
        } catch (error) {
            this.logger.error('Error finding similar posts:', error);
            throw new InternalServerErrorException('Lỗi khi tìm bài viết tương tự');
        }
    }

    /**
     * Đảm bảo tất cả posts đều có embedding
     */
    async ensureAllPostsHaveEmbeddings(): Promise<void> {
        await this.vectorSearchService.ensureEmbeddingsExist();
    }

    // ================ Hybrid Search ================

    /**
     * Hybrid search = Semantic (vector) + Keyword (regex)
     */
    async hybridSearch(q: string, limit = 5, minSimilarity = 0.75) {
        // 1. Tạo embedding cho query
        const queryEmbedding = await this.embeddingService.generateEmbedding(q);

        // 2. Lấy toàn bộ posts
        const posts = await this.postModel.find({ isHidden: false });

        // 3. Tính cosine similarity
        const withSimilarity = posts.map((post: any) => {
            const similarity = this.cosineSimilarity(queryEmbedding, post.embedding);
            return { post, similarity };
        });

        // 4. Lọc semantic
        const semanticResults = withSimilarity
            .filter((item) => item.similarity >= minSimilarity)
            .map((item) => ({
                ...item,
                keywordScore: 0,
            }));

        // 5. Full-text search
        const regex = new RegExp(q, 'i');
        const keywordResults = await this.postModel.find({
            $or: [ { keywords: regex }],
            isHidden: false,
        });

        const keywordWithScore = keywordResults.map((post: any) => ({
            post,
            similarity: 0,
            keywordScore: 1, // cho điểm 1 nếu match exact keyword
        }));

        // 6. Gộp 2 danh sách
        const combined = [...semanticResults, ...keywordWithScore];

        // 7. Tính finalScore (kết hợp semantic & keyword)
        const results = combined.map((item) => ({
            post: item.post,
            similarity: item.similarity,
            keywordScore: item.keywordScore,
            finalScore: item.similarity * 0.7 + item.keywordScore * 0.3, // α=0.7, β=0.3
        }));

        // 8. Sắp xếp theo finalScore
        return results
            .sort((a, b) => b.finalScore - a.finalScore)
            .slice(0, limit);
    }

    /**
     * Tính cosine similarity giữa 2 vector
     */
    private cosineSimilarity(vecA: number[], vecB: number[]): number {
        const dot = vecA.reduce((sum, a, i) => sum + a * vecB[i], 0);
        const normA = Math.sqrt(vecA.reduce((sum, a) => sum + a * a, 0));
        const normB = Math.sqrt(vecB.reduce((sum, b) => sum + b * b, 0));
        return dot / (normA * normB);
    }

    async searchPosts(query: string) {
        const results = await this.postModel.aggregate([
            {
                $search: {
                    index: 'vector_index', // tên index Atlas Search 
                    text: {
                        query: query,
                        path: ['content', 'keywords'], // field muốn search
                    },
                },
            },
            {
                $project: {
                    title: 1,
                    content: 1,
                    keywords: 1,
                    score: { $meta: 'searchScore' }, // lấy score 
                },
            },
            {
                $sort: { score: -1 },
            },
        ]);

        return results;
    }
>>>>>>> ae6ae9b0
}<|MERGE_RESOLUTION|>--- conflicted
+++ resolved
@@ -10,12 +10,9 @@
 import { CacheService } from 'src/cache.service';
 import { Express } from 'express';
 import * as dayjs from 'dayjs';
-<<<<<<< HEAD
-=======
 import { EmbeddingService } from 'src/embedding/embedding.service';
 import { VectorSearchService } from 'src/vector-db/vector-db.service';
 import { title } from 'process';
->>>>>>> ae6ae9b0
 
 @Injectable()
 export class PostService {
@@ -25,6 +22,8 @@
         @InjectModel(Post.name) private postModel: Model<Post>,
         private cloudinaryService: CloudinaryService,
         private cacheService: CacheService,
+        private embeddingService: EmbeddingService,
+        private vectorSearchService: VectorSearchService,
     ) { }
 
     private async findOwnerById(ownerId: string): Promise<User | Doctor> {
@@ -226,52 +225,51 @@
             .populate('user', '_id name avatarURL');
     }
 
-
-<<<<<<< HEAD
-    async searchPosts(query: string) {
-        const results = await this.postModel.aggregate([
-            {
-                $search: {
-                    index: 'default', // tên index Atlas Search bạn tạo
-                    text: {
-                        query: query,
-                        path: ['content', 'keywords'], // field nào muốn search
-                    },
-                },
-            },
-            {
-                $project: {
-                    content: 1,
-                    keywords: 1,
-                    score: { $meta: 'searchScore' }, // lấy score giống UI
-                },
-            },
-            {
-                $sort: { score: -1 },
-            },
-        ]);
-
-        return results;
-    }
-
-=======
-            // Nếu chưa có embedding thì generate trước (trả về rỗng tạm thời)
-            if (!post.embedding || !Array.isArray(post.embedding) || post.embedding.length === 0) {
-                this.generateEmbeddingAsync(postId, post.content, post.keywords);
-                return [];
-            }
-
-            return await this.vectorSearchService.findSimilarPosts(
-                post.embedding,
-                limit,
-                minSimilarity,
-                postId
-            );
-        } catch (error) {
-            this.logger.error('Error finding similar posts:', error);
-            throw new InternalServerErrorException('Lỗi khi tìm bài viết tương tự');
-        }
-    }
+    /**
+     * Tìm kiếm ngữ nghĩa bằng vector database
+     */
+    async semanticSearch(
+        query: string,
+        limit: number = 10,
+        minSimilarity: number = 0.5
+    ): Promise<Array<{ post: Post; similarity: number }>> {
+        try {
+            return await this.vectorSearchService.semanticSearch(query, limit, minSimilarity);
+        } catch (error) {
+            throw new InternalServerErrorException('Lỗi khi tìm kiếm ngữ nghĩa');
+        }
+    }
+
+    // /**
+    //  * Tìm bài viết tương tự dựa vào embedding
+    //  */
+    // async findSimilarPosts(
+    //     postId: string,
+    //     limit: number = 5,
+    //     minSimilarity: number = 0.6
+    // ): Promise<Array<{ post: Post; similarity: number }>> {
+    //     try {
+    //         const post = await this.postModel.findById(postId);
+    //         if (!post) {
+    //             throw new NotFoundException('Post not found');
+    //         }
+
+    //         // Nếu chưa có embedding thì generate trước (trả về rỗng tạm thời)
+    //         if (!post.embedding || !Array.isArray(post.embedding) || post.embedding.length === 0) {
+    //             this.generateEmbeddingAsync(postId, post.content, post.keywords);
+    //             return [];
+    //         }
+
+    //         return await this.vectorSearchService.findSimilarPosts(
+    //             post.embedding,
+    //             limit,
+    //             minSimilarity,
+    //             postId
+    //         );
+    //     } catch (error) {
+    //         throw new InternalServerErrorException('Lỗi khi tìm bài viết tương tự');
+    //     }
+    // }
 
     /**
      * Đảm bảo tất cả posts đều có embedding
@@ -309,7 +307,7 @@
         // 5. Full-text search
         const regex = new RegExp(q, 'i');
         const keywordResults = await this.postModel.find({
-            $or: [ { keywords: regex }],
+            $or: [{ keywords: regex }],
             isHidden: false,
         });
 
@@ -372,5 +370,4 @@
 
         return results;
     }
->>>>>>> ae6ae9b0
 }