import { Injectable, NotFoundException, BadRequestException, InternalServerErrorException, Logger } from '@nestjs/common';
import { InjectModel } from '@nestjs/mongoose';
import { Post } from 'src/schemas/Post.schema';
import { Model } from 'mongoose';
import { CreatePostDto } from 'src/post/dto/createPost.dto';
import { UpdatePostDto } from 'src/post/dto/updatePost.dto';
import { CloudinaryService } from 'src/cloudinary/cloudinary.service';
import { Doctor } from 'src/schemas/doctor.schema';
import { User } from 'src/schemas/user.schema';
import { CacheService } from 'src/cache.service';
import { Express } from 'express';
import * as dayjs from 'dayjs';
import { EmbeddingService } from 'src/embedding/embedding.service';
import { VectorSearchService } from 'src/vector-db/vector-db.service';
import { QdrantService } from 'src/vector-db/qdrant-vectordb.service';
import { title } from 'process';
import { use } from 'passport';

@Injectable()
export class PostService {
    private readonly logger = new Logger(PostService.name);
    constructor(
        @InjectModel(User.name) private userModel: Model<User>,
        @InjectModel(Doctor.name) private doctorModel: Model<Doctor>,
        @InjectModel(Post.name) private postModel: Model<Post>,
        private cloudinaryService: CloudinaryService,
        private cacheService: CacheService,
        private embeddingService: EmbeddingService,
        private vectorSearchService: VectorSearchService,
        private qdrantService: QdrantService,
    ) { }

    private async findOwnerById(ownerId: string): Promise<User | Doctor> {
        try {
            const owner = await this.userModel.findById(ownerId).lean() ||
                await this.doctorModel.findById(ownerId).lean();

            if (!owner) {
                throw new NotFoundException(`Không tìm thấy người dùng với id ${ownerId}`);
            }
            return owner;
        } catch (error) {
            this.logger.error(`Error finding owner: ${error.message}`);
            throw new InternalServerErrorException('Lỗi khi tìm người dùng');
        }
    }

    async create(createPostDto: CreatePostDto): Promise<Post> {
        let savedPost: Post;
        try {
            const uploadedMediaUrls: string[] = [];

            // Upload từng ảnh nếu có
            if (createPostDto.images && createPostDto.images.length > 0) {
                for (const file of createPostDto.images) {
                    try {
                        const uploadResult = await this.cloudinaryService.uploadFile(
                            file,
                            `Posts/${createPostDto.userId}`
                        );
                        uploadedMediaUrls.push(uploadResult.secure_url);
                        this.logger.log(`Ảnh đã tải lên Cloudinary: ${uploadResult.secure_url}`);
                    } catch (error) {
                        this.logger.error('Lỗi Cloudinary khi upload media:', error);
                        throw new BadRequestException('Lỗi khi tải media lên Cloudinary');
                    }
                }
            }

            const nowVN = dayjs().add(7, "hour").toDate();

            // Tạo document post mới
            const postData = new this.postModel({
                user: createPostDto.userId,
                userModel: createPostDto.userModel,
                content: createPostDto.content,
                media: uploadedMediaUrls,
                keywords: createPostDto.keywords || '',
                isHidden: false,

                embedding: [],
                embeddingModel: '',
                embeddingUpdatedAt: null,

                createdAt: nowVN,
                updatedAt: nowVN
            });

            savedPost = await postData.save();

            this.logger.log(`Post created successfully with ID: ${savedPost._id}`);

            // Tạo embedding async (không block quá trình create)
            this.generateEmbeddingAsync(savedPost._id.toString(), savedPost.keywords, savedPost.content);

            return savedPost;
        } catch (error) {
            this.logger.error('Error creating post:', error);
            throw new InternalServerErrorException('Lỗi khi tạo bài viết');
        }
    }

    async getAll(limit: number, skip: number): Promise<{ posts: Post[]; hasMore: boolean; total: number }> {
        try {
            const total = await this.postModel.countDocuments({
                $or: [{ isHidden: false }, { isHidden: { $exists: false } }],
            });

            const posts = await this.postModel
                .find({ $or: [{ isHidden: false }, { isHidden: { $exists: false } }] })
                .sort({ createdAt: -1 })
                .skip(skip)
                .limit(limit)
                .populate({
                    path: 'user',
                    select: 'name imageUrl avatarURL',
                })
                .exec();

            const hasMore = skip + posts.length < total;

            return { posts, hasMore, total };
        } catch (error) {
            this.logger.error('Error getting paginated posts:', error);
            throw new InternalServerErrorException('Lỗi khi lấy danh sách bài viết');
        }
    }

    async getOne(id: string): Promise<Post> {
        try {
            const post = await this.postModel
                .findById(id)
                .populate({
                    path: 'user',
                    select: 'name avatarURL',
                })
                .exec();

            if (!post) {
                throw new NotFoundException(`Không tìm thấy bài viết với id ${id}`);
            }
            return post;
        } catch (error) {
            this.logger.error('Error getting post:', error);
            throw new InternalServerErrorException('Lỗi khi lấy bài viết');
        }
    }

    async deleteCache(ownerId: string) {
        try {
            const cacheKey = `posts_by_owner_${ownerId}`;
            await this.cacheService.deleteCache(cacheKey);
        } catch (error) {
            this.logger.error('Error deleting cache:', error);
        }
    }

    async getByUserId(
        ownerId: string,
        limit: number,
        skip: number
    ): Promise<{ posts: Post[]; hasMore: boolean; total: number }> {
        try {
            await this.findOwnerById(ownerId);

            const filter = {
                user: ownerId,
                $or: [{ isHidden: false }, { isHidden: { $exists: false } }],
            };

            const total = await this.postModel.countDocuments(filter);

            const posts = await this.postModel
                .find(filter)
                .sort({ createdAt: -1 })
                .skip(skip)
                .limit(limit)
                .populate({
                    path: 'user',
                    select: 'name imageUrl avatarURL',
                })
                .exec();

            const hasMore = skip + posts.length < total;
            console.log(posts, hasMore, total);
            return { posts, hasMore, total };
        } catch (error) {
            this.logger.error('Error getting posts by owner:', error);
            throw new InternalServerErrorException('Lỗi khi lấy bài viết của người dùng');
        }
    }


    async update(id: string, updatePostDto: UpdatePostDto) {
        let updatedPost: Post;

        try {
            this.logger.log(`Updating post ${id} with data:`, JSON.stringify(updatePostDto, null, 2));

            const existingPost = await this.postModel.findById(id);
            if (!existingPost) {
                throw new NotFoundException('Post not found');
            }

            const mediaUrls = updatePostDto.media ?? existingPost.media ?? [];
            const images = (updatePostDto.images ?? []) as Express.Multer.File[];

            // Upload ảnh mới nếu có
            if (images.length > 0) {
                const newMediaUrls: string[] = [];
                for (const file of images) {
                    const uploadResult = await this.cloudinaryService.uploadFile(
                        file,
                        `Posts/${existingPost.user}`
                    );
                    newMediaUrls.push(uploadResult.secure_url);
                }
                existingPost.media = [...mediaUrls, ...newMediaUrls];
            } else if (updatePostDto.media) {
                existingPost.media = updatePostDto.media;
            }

            // Cập nhật content & keywords
            if (updatePostDto.content !== undefined) {
                existingPost.content = updatePostDto.content;
            }

            if (updatePostDto.keywords !== undefined) {
                existingPost.keywords = updatePostDto.keywords;
            }

            updatedPost = await existingPost.save();

            this.logger.log(`Post updated successfully:`, JSON.stringify((updatedPost as any).toObject(), null, 2));

            // Nếu có thay đổi content/keywords -> cập nhật embedding
            if (updatePostDto.content !== undefined || updatePostDto.keywords !== undefined) {
                this.updateEmbeddingAsync(updatedPost._id.toString(), updatedPost.content, updatedPost.keywords);
            }

            return updatedPost;

        } catch (error) {
            this.logger.error(`Error updating post ${id}:`, error);
            throw new InternalServerErrorException('Lỗi khi cập nhật bài viết');
        }
    }

    async delete(id: string): Promise<{ message: string }> {
        try {
            const updated = await this.postModel.findByIdAndUpdate(
                id,
                { isHidden: true },
                { new: true }
            );
            if (!updated) {
                throw new NotFoundException(`Post with id ${id} not found`);
            }

            return { message: `Post with id ${id} deleted successfully` };
        } catch (error) {
            this.logger.error('Error deleting post:', error);
            throw new InternalServerErrorException('Lỗi khi xóa bài viết');
        }
    }

    async search(query: string) {
        return this.postModel.find({
            $or: [
                { title: { $regex: query, $options: 'i' } },
                { content: { $regex: query, $options: 'i' } },
                { keywords: { $regex: query, $options: 'i' } }
            ]
        })
            .limit(5)
            .populate('user', '_id name avatarURL');
    }

    // Tìm bài viết tương tự dựa trên embedding của bài viết hiện tại
    async findSimilarPosts(
        postId: string,
        limit: number = 5,
        minSimilarity: number = 0.5
    ): Promise<Array<{ post: Post; similarity: number }>> {
        try {
            const post = await this.postModel.findById(postId);
            if (!post) {
                throw new NotFoundException('Post not found');
            }

            // Nếu chưa có embedding thì generate trước (trả về rỗng tạm thời)
            if (!post.embedding || !Array.isArray(post.embedding) || post.embedding.length === 0) {
                await this.generateEmbeddingAsync(postId, post.keywords);
            }

            return await this.vectorSearchService.findSimilarPosts(
                post.embedding,
                limit,
                minSimilarity,
                postId
            );
        } catch (error) {
            this.logger.error('Error finding similar posts:', error);
            throw new InternalServerErrorException('Lỗi khi tìm bài viết tương tự');
        }
    }

    // Kết hợp tìm kiếm ngữ nghĩa và từ khóa
    async hybridSearch(q: string, limit = 5, minSimilarity = 0.75) {
        // 1. Tạo embedding cho query
        const queryEmbedding = await this.embeddingService.generateEmbedding(q);

        // 2. Lấy toàn bộ posts
        const posts = await this.postModel.find({ isHidden: false });

        // 3. Tính cosine similarity
        const withSimilarity = posts.map((post: any) => {
            const similarity = this.cosineSimilarity(queryEmbedding, post.embedding);
            return { post, similarity };
        });

        // 4. Lọc semantic
        const semanticResults = withSimilarity
            .filter((item) => item.similarity >= minSimilarity)
            .map((item) => ({
                ...item,
                keywordScore: 0,
            }));

        // 5. Full-text search
        const regex = new RegExp(q, 'i');
        const keywordResults = await this.postModel.find({
            $or: [{ keywords: regex }],
            isHidden: false,
        });

        const keywordWithScore = keywordResults.map((post: any) => ({
            post,
            similarity: 0,
            keywordScore: 1, // cho điểm 1 nếu match exact keyword
        }));

        // 6. Gộp 2 danh sách
        const combined = [...semanticResults, ...keywordWithScore];

        // 7. Tính finalScore (kết hợp semantic & keyword)
        const results = combined.map((item) => ({
            post: item.post,
            similarity: item.similarity,
            keywordScore: item.keywordScore,
            finalScore: item.similarity * 0.7 + item.keywordScore * 0.3, // α=0.7, β=0.3
        }));

        // 8. Sắp xếp theo finalScore
        return results
            .sort((a, b) => b.finalScore - a.finalScore)
            .slice(0, limit);
    }


    //Tính cosine similarity giữa 2 vector
    private cosineSimilarity(vecA: number[], vecB: number[]): number {
        const dot = vecA.reduce((sum, a, i) => sum + a * vecB[i], 0);
        const normA = Math.sqrt(vecA.reduce((sum, a) => sum + a * a, 0));
        const normB = Math.sqrt(vecB.reduce((sum, b) => sum + b * b, 0));
        return dot / (normA * normB);
    }


    //Hàm tạo embedding async cho post (nhằm tránh block quá trình tạo post chính)
    async generateEmbeddingAsync(postId: string, keywords?: string, content?: string): Promise<void> {
        try {
            await this.generateAndStoreEmbedding(postId, keywords, content);
        } catch (error) {
            this.logger.error(`Failed to generate embedding for post ${postId}: ${error.message}`);
        }
    }

    // trong PostService
    async generateAndStoreEmbedding(postId: string, keywords?: string, content?: string): Promise<void> {
        try {
            const existingPost = await this.postModel.findById(postId).select('_id content keywords embedding');
            if (!existingPost) {
                this.logger.warn(`Post ${postId} not found when generating embedding`);
                return;
            }

            if (existingPost.embedding && Array.isArray(existingPost.embedding) && existingPost.embedding.length > 0) {
                this.logger.log(`Post ${postId} already has embedding, skipping`);
                return;
            }

            const textForEmbedding = `${keywords || ''}`.trim() + ` ${content || ''}`.trim();

            if (!textForEmbedding) return;

            this.logger.log(`Generating embedding for post ${postId}`);
            const embedding = await this.embeddingService.generateEmbedding(textForEmbedding);

            // debug log cơ bản
            this.logger.debug('Embedding raw preview', {
                length: Array.isArray(embedding) ? embedding.length : 'not-array',
                sample: Array.isArray(embedding) ? embedding.slice(0, 5) : embedding
            });

            // Lưu embedding vào Mongo (optional)
            await this.postModel.findByIdAndUpdate(
                postId,
                {
                    $set: {
                        embedding,
                        embeddingModel: this.embeddingService.getModelName(),
                        embeddingUpdatedAt: new Date(),
                    }
                },
                { new: true }
            );

            // Chuẩn hóa payload và id trước khi upsert
            const safeId = postId.toString();
            const safePayload = {
                postId: safeId,
                //content: content ?? '',
                keywords: keywords ?? ''
            };

            // Gọi upsert — QdrantService sẽ validate và throw nếu sai
            await this.qdrantService.upsertPost(safeId, embedding, safePayload);

            this.logger.log(`Embedding generated and stored for post ${postId}`);
        } catch (error: any) {
            this.logger.error(`Error generating embedding for post ${postId}: ${error.message}`, error.stack || error);
        }
    }

    // Cập nhật embedding async (không block quá trình update chính)
    private updateEmbeddingAsync(postId: string, content: string, keywords?: string): void {
        setTimeout(async () => {
            try {
                await this.updateEmbedding(postId, content, keywords);
            } catch (error) {
                this.logger.error(`Failed to update embedding for post ${postId}: ${error.message}`);
            }
        }, 1000);
    }

    // Cập nhật embedding cho post
    private async updateEmbedding(postId: string, content: string, keywords?: string): Promise<void> {
        try {
            const textForEmbedding = `${content} ${keywords || ''}`.trim();

            if (textForEmbedding && textForEmbedding.length > 0) {
                const embedding = await this.embeddingService.generateEmbedding(textForEmbedding);

                await this.postModel.updateOne(
                    { _id: postId },
                    {
                        $set: {
                            embedding,
                            embeddingModel: this.embeddingService.getModelName(),
                            embeddingUpdatedAt: new Date(),
                        }
                    }
                );

                this.logger.log(`Updated embedding for post ${postId}`);
            }
        } catch (error) {
            this.logger.error(`Error updating embedding for post ${postId}: ${error.message}`);
        }
    }

    // async searchPosts(query: string) {
    //     const queryVector = await this.embeddingService.generateEmbedding(query);

    //     const results = await this.postModel.aggregate([
    //         {
    //             $vectorSearch: {
    //                 index: 'vector_index',
    //                 path: 'embedding', // field chứa embedding
    //                 queryVector: queryVector,
    //                 numCandidates: 100,
    //                 limit: 10,
    //             },
    //         },
    //         {
    //             $lookup: {
    //                 from: 'users',              // tên collection MongoDB (chữ thường, số nhiều)
    //                 localField: 'user',         // field trong post
    //                 foreignField: '_id',        // field trong user
    //                 as: 'user',
    //             },
    //         },
    //         {
    //             $unwind: {
    //                 path: '$user',
    //                 preserveNullAndEmptyArrays: true, // tránh lỗi nếu không có user
    //             },
    //         },
    //         {
    //             $project: {
    //                 title: 1,
    //                 content: 1,
    //                 keywords: 1,
    //                 media: 1,
    //                 user: {
    //                     _id: 1,
    //                     name: 1,
    //                     email: 1,
    //                     avatar: 1,
    //                 },
    //                 score: { $meta: 'vectorSearchScore' },
    //             },
    //         },
    //         { $match: { score: { $gte: 0.7 } } }, // lọc kết quả score thấp
    //     ]);

    //     return results;
    // }


    async searchPosts(query: string) {
        const queryVector = await this.embeddingService.generateEmbedding(query);

<<<<<<< HEAD
        const results = await this.qdrantService.findSimilarPostsQdrant(queryVector, 10, 0.25);
=======
        const results = await this.qdrantService.findSimilarPosts(queryVector, 10, 0.25);
>>>>>>> df678d11

        // Lấy detail từ Mongo bằng id
        const ids = results.map(r => r.postId);
        const posts = await this.postModel.find({ _id: { $in: ids } }).populate('user', 'name avatarURL');

        // Trả về post trực tiếp với similarity score được thêm vào
        return results.map(r => {
            const post = posts.find(p => p._id.toString() === r.postId);
            return {
                ...post?.toObject(), // Spread post data directly
                similarity: r.similarity
            };
        }).filter(item => item._id); // Filter out any null posts
    }

    //hàm kiểm tra bài viết có keyword hay chưa
    async hasKeywords(post: Post) {
        return post.keywords && post.keywords.trim().length > 0;
    }

    //kiểm tra bài viết có embedding hay chưa
    async hasEmbedding(post: Post) {
        return post.embedding && Array.isArray(post.embedding) && post.embedding.length > 0;
    }

    async updatePostKeywords(postId: string, keywords: string): Promise<void> {
        try {
            const post = await this.postModel.findById(postId);
            if (!post) {
                throw new NotFoundException('Post not found');
            }

            post.keywords = keywords;
            await post.save();
            this.generateAndStoreEmbedding(postId, keywords, post.content);
            this.logger.log(`Updated keywords for post ${postId}`);
        } catch (error) {
            this.logger.error(`Error updating keywords for post ${postId}: ${error.message}`);
            throw error;
        }
    }

    // async semanticSearch(
    //     query: string,
    //     limit: number = 10,
    //     minSimilarity: number = 0.7
    // ): Promise<Array<{ post: Post; similarity: number }>> {
    //     try {
    //         return await this.vectorSearchService.semanticSearch(query, limit, minSimilarity);
    //     } catch (error) {
    //         this.logger.error('Error in semantic search:', error);
    //         throw new InternalServerErrorException('Lỗi khi tìm kiếm ngữ nghĩa');
    //     }
    // }
}<|MERGE_RESOLUTION|>--- conflicted
+++ resolved
@@ -522,11 +522,7 @@
     async searchPosts(query: string) {
         const queryVector = await this.embeddingService.generateEmbedding(query);
 
-<<<<<<< HEAD
         const results = await this.qdrantService.findSimilarPostsQdrant(queryVector, 10, 0.25);
-=======
-        const results = await this.qdrantService.findSimilarPosts(queryVector, 10, 0.25);
->>>>>>> df678d11
 
         // Lấy detail từ Mongo bằng id
         const ids = results.map(r => r.postId);
