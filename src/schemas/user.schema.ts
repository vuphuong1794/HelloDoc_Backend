import { Prop, Schema, SchemaFactory } from '@nestjs/mongoose';
import mongoose, { Document, Types } from 'mongoose';
import { IsString, IsEmail, IsBoolean, IsOptional, IsNumber, Min, IsUrl } from 'class-validator';

@Schema({ timestamps: true })
export class User extends Document {
    @Prop({ required: true })
    @IsString()
    name: string;

    @Prop({ required: true, unique: true })
    @IsEmail()
    email: string;

    @Prop({ required: true, unique: true })
    @IsString()
    phone: string;

    @Prop({ required: true })
    @IsString()
    address: string;

    @Prop({ required: true })
    @IsString()
    password: string;

    @Prop({ default: 'user' })
    @IsString()
    role: string;

    @Prop()
    @IsOptional()
    @IsString()
    description?: string;

    @Prop()
    @IsOptional()
    @IsNumber()
    @Min(0)
    minAge?: number;

    @Prop()
<<<<<<< HEAD
    @IsOptional()
    @IsUrl()
    avatarURL?: string;
=======
    avatarUrl: string; // Ảnh đại diện
>>>>>>> 8849c7b8
}

export const UserSchema = SchemaFactory.createForClass(User);<|MERGE_RESOLUTION|>--- conflicted
+++ resolved
@@ -40,13 +40,7 @@
     minAge?: number;
 
     @Prop()
-<<<<<<< HEAD
-    @IsOptional()
-    @IsUrl()
-    avatarURL?: string;
-=======
     avatarUrl: string; // Ảnh đại diện
->>>>>>> 8849c7b8
 }
 
 export const UserSchema = SchemaFactory.createForClass(User);