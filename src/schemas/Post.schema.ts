import { Prop, Schema, SchemaFactory } from '@nestjs/mongoose';
import mongoose, { Types } from 'mongoose';
import { IsString, IsEmail, IsBoolean, IsOptional, IsNumber, Min, IsUrl } from 'class-validator';
import { PostComment } from './post-comment.schema';
import { PostFavorite } from './post-favorite.schema';

@Schema({ timestamps: true })
export class Post {
    @Prop({ type: mongoose.Schema.Types.ObjectId, required: true, refPath: 'userModel' })
    user: Types.ObjectId;

    @Prop({ type: String, required: true, enum: ['User', 'Doctor'] })
    userModel: string;

    @Prop({ type: String, required: true })
    content: string;

    @Prop({ type: [String], default: [] })
    media?: string[];

<<<<<<< HEAD
    @IsOptional()
    @Prop({ type: [{ type: mongoose.Schema.Types.ObjectId, ref: 'PostComment' }] })
    postComment: PostComment[];

    @IsOptional()
    @Prop({ type: [{ type: mongoose.Schema.Types.ObjectId, ref: 'PostFavorite' }] })
    postFavorite: PostFavorite[];

    // @Prop({ type: [mongoose.Schema.Types.ObjectId], ref: 'User', default: [] })
    // likes: mongoose.Schema.Types.ObjectId[];
=======
    @Prop({ type: [mongoose.Schema.Types.ObjectId], ref: 'User', default: [] })
    likes: mongoose.Schema.Types.ObjectId[];

    @Prop({
        type: [
            {
                user: { type: mongoose.Schema.Types.ObjectId, ref: 'User', required: true },
                content: { type: String, required: true },
                createdAt: { type: Date, default: Date.now }
            }
        ],
        default: []
    })
    comments: Array<{
        user: mongoose.Types.ObjectId;
        content: string;
        createdAt: Date;
    }>;
>>>>>>> 705416db

}

export const PostSchema = SchemaFactory.createForClass(Post);
<|MERGE_RESOLUTION|>--- conflicted
+++ resolved
@@ -18,7 +18,6 @@
     @Prop({ type: [String], default: [] })
     media?: string[];
 
-<<<<<<< HEAD
     @IsOptional()
     @Prop({ type: [{ type: mongoose.Schema.Types.ObjectId, ref: 'PostComment' }] })
     postComment: PostComment[];
@@ -29,26 +28,6 @@
 
     // @Prop({ type: [mongoose.Schema.Types.ObjectId], ref: 'User', default: [] })
     // likes: mongoose.Schema.Types.ObjectId[];
-=======
-    @Prop({ type: [mongoose.Schema.Types.ObjectId], ref: 'User', default: [] })
-    likes: mongoose.Schema.Types.ObjectId[];
-
-    @Prop({
-        type: [
-            {
-                user: { type: mongoose.Schema.Types.ObjectId, ref: 'User', required: true },
-                content: { type: String, required: true },
-                createdAt: { type: Date, default: Date.now }
-            }
-        ],
-        default: []
-    })
-    comments: Array<{
-        user: mongoose.Types.ObjectId;
-        content: string;
-        createdAt: Date;
-    }>;
->>>>>>> 705416db
 
 }
 
