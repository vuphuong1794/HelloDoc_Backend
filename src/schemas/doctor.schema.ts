import { Prop, Schema, SchemaFactory } from '@nestjs/mongoose';
import { Type } from 'class-transformer';
import mongoose, { Document, Types } from 'mongoose';
import { Specialty } from './specialty.schema';
<<<<<<< HEAD
import { IsUrl } from 'class-validator';
import { ServiceOutput } from './service.schema';
import { IsEmail, IsNotEmpty, IsString, IsArray, ValidateNested, IsNumber } from 'class-validator';
=======
import { IsBoolean, IsUrl } from 'class-validator';
>>>>>>> 9ddfda1c

@Schema({ timestamps: true })
export class Doctor extends Document {
  @Prop({ required: true })
  name: string;

  @Prop({ required: true, unique: true })
  email: string;

  @Prop({ required: true, unique: true })
  phone: string;

  @Prop({ required: true })
  password: string;

  @Prop({ default: 'doctor' })
  role: string;

  @Prop({ default: "" })
  certificates: string;

  @Prop({ type: [ServiceOutput], default: [] })
  services: ServiceOutput[];  

  @Prop({ default: 0 })
  patientsCount: number; // Số lượng bệnh nhân đã khám

  @Prop({ default: 0 })
  ratingsCount: number;

  @Prop({ type: mongoose.Schema.Types.ObjectId, ref: 'Specialty' })
  specialty: Types.ObjectId | Specialty; // Chuyên khoa

  @Prop()
  @IsUrl()
  faceUrl: string; // Ảnh chân dung

  @Prop()
  @IsUrl()
  licenseUrl: string; // Giấy phép hành nghề

  @Prop({ default: false })
  verified: boolean; // Xác minh tài khoản bác sĩ

  @Prop()
  experience: number; // Số năm kinh nghiệm

  @Prop()
  description: string; // Mô tả chi tiết

  @Prop()
  hospital: string; // Bệnh viện/phòng khám nơi làm việc

  @Prop()
  address: string; // Địa chỉ khám

  @Prop()
  price: number; // Giá khám

  @Prop({
    type: [
      {
        dayOfWeek: Number,
        hour: Number,
        minute: Number
      }
    ],
    default: []
  })
  workingHours: {
    dayOfWeek: number;
    hour: number;
    minute: number;
  }[];
  
  @Prop()
  minAge: number; // Độ tuổi tối thiểu để khám

  @Prop()
  avatarURL: string; // Ảnh đại diện

  @Prop()
  gender?: string; // Nam, Nữ hoặc Khác

  @Prop()
  dob?: Date;

  @Prop()
  cccd?: string;

  @Prop()
  backCccdUrl?: string;

  @Prop()
  frontCccdUrl?: string;

  @Prop()
  fcmToken: string;

  @Prop({ default: false })
  @IsBoolean()
  isDeleted: boolean;
}


export const DoctorSchema = SchemaFactory.createForClass(Doctor);<|MERGE_RESOLUTION|>--- conflicted
+++ resolved
@@ -2,13 +2,9 @@
 import { Type } from 'class-transformer';
 import mongoose, { Document, Types } from 'mongoose';
 import { Specialty } from './specialty.schema';
-<<<<<<< HEAD
-import { IsUrl } from 'class-validator';
+import { IsBoolean, IsUrl } from 'class-validator';
 import { ServiceOutput } from './service.schema';
 import { IsEmail, IsNotEmpty, IsString, IsArray, ValidateNested, IsNumber } from 'class-validator';
-=======
-import { IsBoolean, IsUrl } from 'class-validator';
->>>>>>> 9ddfda1c
 
 @Schema({ timestamps: true })
 export class Doctor extends Document {
