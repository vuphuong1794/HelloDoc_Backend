import { NestFactory } from '@nestjs/core';
import { AppModule } from './app.module';
import { ValidationPipe } from '@nestjs/common';
import * as dotenv from 'dotenv';
import * as admin from 'firebase-admin';
import * as serviceAccount from './firebase-service-account.json';

async function bootstrap() {
  dotenv.config();

  admin.initializeApp({
    credential: admin.credential.cert(serviceAccount as admin.ServiceAccount),
  });

  const app = await NestFactory.create(AppModule);
  app.enableCors();
  app.useGlobalPipes(new ValidationPipe({
    whitelist: true,
    forbidNonWhitelisted: true,
    transform: true
  }));
<<<<<<< HEAD
  await app.listen(process.env.PORT ?? 4000, '0.0.0.0');
=======
>>>>>>> d2afed5f

  await app.listen(process.env.PORT ?? 3000, '0.0.0.0');
}
bootstrap();<|MERGE_RESOLUTION|>--- conflicted
+++ resolved
@@ -19,10 +19,7 @@
     forbidNonWhitelisted: true,
     transform: true
   }));
-<<<<<<< HEAD
   await app.listen(process.env.PORT ?? 4000, '0.0.0.0');
-=======
->>>>>>> d2afed5f
 
   await app.listen(process.env.PORT ?? 3000, '0.0.0.0');
 }
