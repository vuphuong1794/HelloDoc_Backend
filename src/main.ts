import { NestFactory } from '@nestjs/core';
import { AppModule } from './app.module';
import { ValidationPipe } from '@nestjs/common';
import * as dotenv from 'dotenv';
import * as admin from 'firebase-admin';
import * as fs from 'fs';
import * as path from 'path';

async function bootstrap() {
  dotenv.config();

  // Check if running in Render environment
  const isProduction = process.env.NODE_ENV === 'production';

  let serviceAccount;
  if (isProduction) {
    // Render environment - read from /etc/secrets
    try {
      const serviceAccountPath = '/etc/secrets/firebase-service-account.json';
      serviceAccount = JSON.parse(fs.readFileSync(serviceAccountPath, 'utf8'));
    } catch (error) {
      console.error('Error loading Firebase service account from Render secrets:', error);
      process.exit(1);
    }
  } else {
    // Local development - read from project directory
    try {
      serviceAccount = require(path.join(__dirname, '..', 'firebase-service-account.json'));
    } catch (error) {
      console.error('Error loading Firebase service account locally:', error);
      process.exit(1);
    }
  }

  admin.initializeApp({
    credential: admin.credential.cert(serviceAccount),
  });

  const app = await NestFactory.create(AppModule);
  app.enableCors();
  app.useGlobalPipes(new ValidationPipe({
    whitelist: true,
    forbidNonWhitelisted: true,
    transform: true
  }));

<<<<<<< HEAD
  await app.listen(process.env.PORT ?? 3000, '0.0.0.0');
=======
  const port = process.env.PORT || 3000;
  await app.listen(port, '0.0.0.0');
  console.log(`Server running on port ${port}`);
>>>>>>> 8f6085fb
}
bootstrap();<|MERGE_RESOLUTION|>--- conflicted
+++ resolved
@@ -44,12 +44,8 @@
     transform: true
   }));
 
-<<<<<<< HEAD
-  await app.listen(process.env.PORT ?? 3000, '0.0.0.0');
-=======
   const port = process.env.PORT || 3000;
   await app.listen(port, '0.0.0.0');
   console.log(`Server running on port ${port}`);
->>>>>>> 8f6085fb
 }
 bootstrap();