import { NestFactory } from '@nestjs/core';
import { AppModule } from './app.module';
import { ValidationPipe } from '@nestjs/common';
import * as dotenv from 'dotenv';

async function bootstrap() {
  dotenv.config();
  const app = await NestFactory.create(AppModule);
  app.enableCors();
<<<<<<< HEAD

=======
>>>>>>> cf1a9a2e
  app.useGlobalPipes(new ValidationPipe({
    whitelist: true,
    forbidNonWhitelisted: true,
    transform: true
  }));
  await app.listen(process.env.PORT ?? 3000, '0.0.0.0');

}
bootstrap();<|MERGE_RESOLUTION|>--- conflicted
+++ resolved
@@ -7,10 +7,6 @@
   dotenv.config();
   const app = await NestFactory.create(AppModule);
   app.enableCors();
-<<<<<<< HEAD
-
-=======
->>>>>>> cf1a9a2e
   app.useGlobalPipes(new ValidationPipe({
     whitelist: true,
     forbidNonWhitelisted: true,
