import { NestFactory } from '@nestjs/core';
import { AppModule } from './app.module';
import { ValidationPipe } from '@nestjs/common';
import * as dotenv from 'dotenv';

async function bootstrap() {
  dotenv.config();
  const app = await NestFactory.create(AppModule);
  app.enableCors();
<<<<<<< HEAD

=======
>>>>>>> 251c3a1c
  app.useGlobalPipes(new ValidationPipe({
    whitelist: true,
    forbidNonWhitelisted: true,
    transform: true
  }));
  await app.listen(process.env.PORT ?? 3000, '0.0.0.0');

}
bootstrap();<|MERGE_RESOLUTION|>--- conflicted
+++ resolved
@@ -7,10 +7,6 @@
   dotenv.config();
   const app = await NestFactory.create(AppModule);
   app.enableCors();
-<<<<<<< HEAD
-
-=======
->>>>>>> 251c3a1c
   app.useGlobalPipes(new ValidationPipe({
     whitelist: true,
     forbidNonWhitelisted: true,
