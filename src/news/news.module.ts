import { Module } from '@nestjs/common';
import { MongooseModule } from '@nestjs/mongoose';
import { NewsController } from './news.controller';
import { NewsService } from './news.service';
import { News, NewsSchema } from '../schemas/news.schema';
import { User, UserSchema } from '../schemas/user.schema';
import { Doctor, DoctorSchema } from '../schemas/doctor.schema';
<<<<<<< HEAD
import { CloudinaryService } from '../cloudinary/cloudinary.service';
=======
>>>>>>> 143b6dc7
import { CloudinaryModule } from 'src/cloudinary/cloudinary.module';

@Module({
  imports: [
    CloudinaryModule,
    MongooseModule.forFeature([
      { name: News.name, schema: NewsSchema },
      { name: User.name, schema: UserSchema },
      { name: Doctor.name, schema: DoctorSchema },
    ]),
  ],
  controllers: [NewsController],
  providers: [NewsService],
})
export class NewsModule { }<|MERGE_RESOLUTION|>--- conflicted
+++ resolved
@@ -5,10 +5,6 @@
 import { News, NewsSchema } from '../schemas/news.schema';
 import { User, UserSchema } from '../schemas/user.schema';
 import { Doctor, DoctorSchema } from '../schemas/doctor.schema';
-<<<<<<< HEAD
-import { CloudinaryService } from '../cloudinary/cloudinary.service';
-=======
->>>>>>> 143b6dc7
 import { CloudinaryModule } from 'src/cloudinary/cloudinary.module';
 
 @Module({
