import {
  BadRequestException,
  Injectable,
  UnauthorizedException,
} from '@nestjs/common';
import { SignupDto } from '../dtos/signup.dto';
import { User } from '../schemas/user.schema';
import { Model } from 'mongoose';
import { InjectModel } from '@nestjs/mongoose';
import * as bcrypt from 'bcrypt';
import { loginDto } from '../dtos/login.dto';
import { JwtService } from '@nestjs/jwt';
import { Admin } from 'src/schemas/admin.schema';
import { Doctor } from 'src/schemas/doctor.schema';
import { ConfigService } from '@nestjs/config';

@Injectable()
export class AuthService {
  constructor(
    @InjectModel(User.name) private UserModel: Model<User>,
    @InjectModel(Admin.name) private AdminModel: Model<Admin>,
    @InjectModel(Doctor.name) private DoctorModel: Model<Doctor>,
    private configService: ConfigService,
    private jwtService: JwtService,
  ) { }

  async signUp(signUpData: SignupDto) {
    const { email, password, name, phone } = signUpData;
    const emailInUse = await this.UserModel.findOne({ email });
    if (emailInUse) {
      throw new BadRequestException('Email already in use');
    }

    const phoneInUse = await this.UserModel.findOne({ phone });
    if (phoneInUse) {
      throw new BadRequestException('Phone number already in use');
    }

    const hashedPassword = await bcrypt.hash(password, 10); // hash password

    await this.UserModel.create({
      email,
      password: hashedPassword,
      name,
      phone,
    });
    return {
      message: 'User created successfully',
    };
  }

  async login(LoginData: loginDto) {
    const { email, password } = LoginData;
    let user = await this.UserModel.findOne({ email });

    if (!user) {
      user = await this.AdminModel.findOne({ email });
    }

    if (!user) {
      user = await this.DoctorModel.findOne({ email });
    }

    if (!user) {
      throw new UnauthorizedException('User not found');
    }

    const passwordMatches = await bcrypt.compare(password, user.password);
    if (!passwordMatches) {
      throw new UnauthorizedException('Password is incorrect');
    }

    return this.generateUserTokens(user._id, user.email, user.name, user.phone, user.role);
  }

<<<<<<< HEAD
  async generateUserTokens(userId, email, name, phone, role) {
=======
  async generateUserTokens(userId, email, name, role) {

>>>>>>> 81ef15cc
    const accessToken = this.jwtService.sign(
      { userId, email, name, phone, role },
      { expiresIn: '1d' },
    );
    return {
      accessToken,
    };
  }
}<|MERGE_RESOLUTION|>--- conflicted
+++ resolved
@@ -73,12 +73,7 @@
     return this.generateUserTokens(user._id, user.email, user.name, user.phone, user.role);
   }
 
-<<<<<<< HEAD
   async generateUserTokens(userId, email, name, phone, role) {
-=======
-  async generateUserTokens(userId, email, name, role) {
-
->>>>>>> 81ef15cc
     const accessToken = this.jwtService.sign(
       { userId, email, name, phone, role },
       { expiresIn: '1d' },
